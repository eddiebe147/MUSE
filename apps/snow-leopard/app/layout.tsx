--- conflicted
+++ resolved
@@ -84,14 +84,6 @@
             __html: THEME_COLOR_SCRIPT,
           }}
         />
-<<<<<<< HEAD
-=======
-        <link 
-        rel="icon" 
-        href="/favicon.ico" 
-        sizes="any"
-        />
->>>>>>> 6614e081
       </head>
       <body className="antialiased">
         <ThemeProvider
