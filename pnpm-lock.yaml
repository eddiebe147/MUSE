lockfileVersion: '9.0'

settings:
  autoInstallPeers: true
  excludeLinksFromLockfile: false

overrides:
  '@ai-sdk/ui-utils': ^1.2.8
  '@ai-sdk/provider': ^1.1.3
  react: 19.0.0-rc-45804af1-20241021

importers:

  .:
    devDependencies:
      '@biomejs/biome':
        specifier: 1.9.4
        version: 1.9.4
      '@playwright/test':
        specifier: ^1.50.1
        version: 1.52.0
      '@tailwindcss/typography':
        specifier: ^0.5.15
        version: 0.5.16(tailwindcss@3.4.17)
      '@types/d3-scale':
        specifier: ^4.0.8
        version: 4.0.9
      '@types/lodash':
        specifier: ^4.17.16
        version: 4.17.16
      '@types/node':
        specifier: ^22.8.6
        version: 22.15.2
      '@types/papaparse':
        specifier: ^5.3.15
        version: 5.3.15
      '@types/pdf-parse':
        specifier: ^1.1.4
        version: 1.1.5
      '@types/pg':
        specifier: ^8.11.13
        version: 8.11.14
      '@types/react':
        specifier: ^18.3.12
        version: 18.3.20
      '@types/react-dom':
        specifier: ^18
        version: 18.3.6(@types/react@18.3.20)
      dotenv:
        specifier: ^16.4.5
        version: 16.5.0
      dotenv-cli:
        specifier: ^8.0.0
        version: 8.0.0
      drizzle-kit:
        specifier: ^0.25.0
        version: 0.25.0
      drizzle-orm:
        specifier: ^0.34.1
        version: 0.34.1(@opentelemetry/api@1.9.0)(@types/pg@8.11.14)(@types/react@18.3.20)(kysely@0.27.6)(postgres@3.4.5)(react@19.0.0-rc-45804af1-20241021)
      eslint:
        specifier: ^8.57.0
        version: 8.57.1
      eslint-config-next:
        specifier: 14.2.5
        version: 14.2.5(eslint@8.57.1)(typescript@5.8.3)
      eslint-config-prettier:
        specifier: ^9.1.0
        version: 9.1.0(eslint@8.57.1)
      eslint-import-resolver-typescript:
        specifier: ^3.6.3
        version: 3.10.1(eslint-plugin-import@2.31.0)(eslint@8.57.1)
      eslint-plugin-tailwindcss:
        specifier: ^3.17.5
        version: 3.18.0(tailwindcss@3.4.17)
      next:
        specifier: 15.3.5
        version: 15.3.5(@opentelemetry/api@1.9.0)(@playwright/test@1.52.0)(react-dom@19.0.0-rc-45804af1-20241021(react@19.0.0-rc-45804af1-20241021))(react@19.0.0-rc-45804af1-20241021)
      postcss:
        specifier: ^8
        version: 8.5.3
      tailwindcss:
        specifier: ^3.4.1
        version: 3.4.17
      tsx:
        specifier: ^4.19.1
        version: 4.19.3
      typescript:
        specifier: ^5.6.3
        version: 5.8.3

  apps/snow-leopard:
    dependencies:
      '@ai-sdk/anthropic':
        specifier: ^1.2.12
        version: 1.2.12(zod@3.24.3)
      '@ai-sdk/groq':
        specifier: ^1.1.13
        version: 1.2.8(zod@3.24.3)
      '@ai-sdk/react':
        specifier: ^1.1.20
        version: 1.2.9(react@19.0.0-rc-45804af1-20241021)(zod@3.24.3)
      '@better-auth/stripe':
        specifier: ^1.2.7
        version: 1.2.7
      '@radix-ui/react-alert-dialog':
        specifier: ^1.1.2
        version: 1.1.11(@types/react-dom@18.3.6(@types/react@18.3.20))(@types/react@18.3.20)(react-dom@19.0.0-rc-45804af1-20241021(react@19.0.0-rc-45804af1-20241021))(react@19.0.0-rc-45804af1-20241021)
      '@radix-ui/react-checkbox':
        specifier: ^1.1.4
        version: 1.2.3(@types/react-dom@18.3.6(@types/react@18.3.20))(@types/react@18.3.20)(react-dom@19.0.0-rc-45804af1-20241021(react@19.0.0-rc-45804af1-20241021))(react@19.0.0-rc-45804af1-20241021)
      '@radix-ui/react-dialog':
        specifier: ^1.1.2
        version: 1.1.11(@types/react-dom@18.3.6(@types/react@18.3.20))(@types/react@18.3.20)(react-dom@19.0.0-rc-45804af1-20241021(react@19.0.0-rc-45804af1-20241021))(react@19.0.0-rc-45804af1-20241021)
      '@radix-ui/react-dropdown-menu':
        specifier: ^2.1.2
        version: 2.1.12(@types/react-dom@18.3.6(@types/react@18.3.20))(@types/react@18.3.20)(react-dom@19.0.0-rc-45804af1-20241021(react@19.0.0-rc-45804af1-20241021))(react@19.0.0-rc-45804af1-20241021)
      '@radix-ui/react-icons':
        specifier: ^1.3.0
        version: 1.3.2(react@19.0.0-rc-45804af1-20241021)
      '@radix-ui/react-label':
        specifier: ^2.1.0
        version: 2.1.4(@types/react-dom@18.3.6(@types/react@18.3.20))(@types/react@18.3.20)(react-dom@19.0.0-rc-45804af1-20241021(react@19.0.0-rc-45804af1-20241021))(react@19.0.0-rc-45804af1-20241021)
      '@radix-ui/react-popover':
        specifier: ^1.1.14
        version: 1.1.14(@types/react-dom@18.3.6(@types/react@18.3.20))(@types/react@18.3.20)(react-dom@19.0.0-rc-45804af1-20241021(react@19.0.0-rc-45804af1-20241021))(react@19.0.0-rc-45804af1-20241021)
      '@radix-ui/react-radio-group':
        specifier: ^1.2.4
        version: 1.3.4(@types/react-dom@18.3.6(@types/react@18.3.20))(@types/react@18.3.20)(react-dom@19.0.0-rc-45804af1-20241021(react@19.0.0-rc-45804af1-20241021))(react@19.0.0-rc-45804af1-20241021)
      '@radix-ui/react-select':
        specifier: ^2.1.2
        version: 2.2.2(@types/react-dom@18.3.6(@types/react@18.3.20))(@types/react@18.3.20)(react-dom@19.0.0-rc-45804af1-20241021(react@19.0.0-rc-45804af1-20241021))(react@19.0.0-rc-45804af1-20241021)
      '@radix-ui/react-separator':
        specifier: ^1.1.0
        version: 1.1.4(@types/react-dom@18.3.6(@types/react@18.3.20))(@types/react@18.3.20)(react-dom@19.0.0-rc-45804af1-20241021(react@19.0.0-rc-45804af1-20241021))(react@19.0.0-rc-45804af1-20241021)
      '@radix-ui/react-slot':
        specifier: ^1.1.0
        version: 1.2.0(@types/react@18.3.20)(react@19.0.0-rc-45804af1-20241021)
      '@radix-ui/react-switch':
        specifier: ^1.1.3
        version: 1.2.2(@types/react-dom@18.3.6(@types/react@18.3.20))(@types/react@18.3.20)(react-dom@19.0.0-rc-45804af1-20241021(react@19.0.0-rc-45804af1-20241021))(react@19.0.0-rc-45804af1-20241021)
      '@radix-ui/react-tabs':
        specifier: ^1.1.3
        version: 1.1.9(@types/react-dom@18.3.6(@types/react@18.3.20))(@types/react@18.3.20)(react-dom@19.0.0-rc-45804af1-20241021(react@19.0.0-rc-45804af1-20241021))(react@19.0.0-rc-45804af1-20241021)
      '@radix-ui/react-toggle':
        specifier: ^1.1.3
        version: 1.1.6(@types/react-dom@18.3.6(@types/react@18.3.20))(@types/react@18.3.20)(react-dom@19.0.0-rc-45804af1-20241021(react@19.0.0-rc-45804af1-20241021))(react@19.0.0-rc-45804af1-20241021)
      '@radix-ui/react-toggle-group':
        specifier: ^1.1.3
        version: 1.1.7(@types/react-dom@18.3.6(@types/react@18.3.20))(@types/react@18.3.20)(react-dom@19.0.0-rc-45804af1-20241021(react@19.0.0-rc-45804af1-20241021))(react@19.0.0-rc-45804af1-20241021)
      '@radix-ui/react-tooltip':
        specifier: ^1.1.3
        version: 1.2.4(@types/react-dom@18.3.6(@types/react@18.3.20))(@types/react@18.3.20)(react-dom@19.0.0-rc-45804af1-20241021(react@19.0.0-rc-45804af1-20241021))(react@19.0.0-rc-45804af1-20241021)
      '@radix-ui/react-visually-hidden':
        specifier: ^1.1.0
        version: 1.2.0(@types/react-dom@18.3.6(@types/react@18.3.20))(@types/react@18.3.20)(react-dom@19.0.0-rc-45804af1-20241021(react@19.0.0-rc-45804af1-20241021))(react@19.0.0-rc-45804af1-20241021)
      '@snow-leopard/db':
        specifier: workspace:*
        version: link:../../packages/db
      '@tavily/core':
        specifier: ^0.3.1
        version: 0.3.7
      '@types/diff':
        specifier: ^7.0.1
        version: 7.0.2
      '@types/lodash.debounce':
        specifier: ^4.0.9
        version: 4.0.9
      '@types/markdown-it':
        specifier: ^14.1.2
        version: 14.1.2
      '@types/marked':
        specifier: ^6.0.0
        version: 6.0.0
      '@types/react-mentions':
        specifier: ^4.4.1
        version: 4.4.1
      '@vercel/analytics':
        specifier: ^1.3.1
        version: 1.5.0(next@15.2.2-canary.1(@opentelemetry/api@1.9.0)(@playwright/test@1.52.0)(react-dom@19.0.0-rc-45804af1-20241021(react@19.0.0-rc-45804af1-20241021))(react@19.0.0-rc-45804af1-20241021))(react@19.0.0-rc-45804af1-20241021)
      '@vercel/og':
        specifier: ^0.6.8
        version: 0.6.8
      ai:
        specifier: 4.1.50
        version: 4.1.50(react@19.0.0-rc-45804af1-20241021)(zod@3.24.3)
      autoprefixer:
        specifier: ^10.4.18
        version: 10.4.21(postcss@8.5.3)
      bcrypt-ts:
        specifier: ^5.0.2
        version: 5.0.3
      better-auth:
        specifier: ^1.2.7
        version: 1.2.7
      class-variance-authority:
        specifier: ^0.7.0
        version: 0.7.1
      classnames:
        specifier: ^2.5.1
        version: 2.5.1
      clsx:
        specifier: ^2.1.1
        version: 2.1.1
      date-fns:
        specifier: ^4.1.0
        version: 4.1.0
      diff:
        specifier: ^7.0.0
        version: 7.0.0
      diff-match-patch:
        specifier: ^1.0.5
        version: 1.0.5
      fast-deep-equal:
        specifier: ^3.1.3
        version: 3.1.3
      framer-motion:
        specifier: ^11.18.2
        version: 11.18.2(react-dom@19.0.0-rc-45804af1-20241021(react@19.0.0-rc-45804af1-20241021))(react@19.0.0-rc-45804af1-20241021)
      geist:
        specifier: ^1.3.1
        version: 1.3.1(next@15.2.2-canary.1(@opentelemetry/api@1.9.0)(@playwright/test@1.52.0)(react-dom@19.0.0-rc-45804af1-20241021(react@19.0.0-rc-45804af1-20241021))(react@19.0.0-rc-45804af1-20241021))
      install:
        specifier: ^0.13.0
        version: 0.13.0
      lodash:
        specifier: ^4.17.21
        version: 4.17.21
      lodash.debounce:
        specifier: ^4.0.8
        version: 4.0.8
      lucide-react:
        specifier: ^0.446.0
        version: 0.446.0(react@19.0.0-rc-45804af1-20241021)
      markdown-it:
        specifier: 13.0.2
        version: 13.0.2
      marked:
        specifier: ^15.0.11
        version: 15.0.11
      nanoid:
        specifier: ^5.0.8
        version: 5.1.5
      next:
        specifier: 15.2.2-canary.1
        version: 15.2.2-canary.1(@opentelemetry/api@1.9.0)(@playwright/test@1.52.0)(react-dom@19.0.0-rc-45804af1-20241021(react@19.0.0-rc-45804af1-20241021))(react@19.0.0-rc-45804af1-20241021)
      next-themes:
        specifier: ^0.3.0
        version: 0.3.0(react-dom@19.0.0-rc-45804af1-20241021(react@19.0.0-rc-45804af1-20241021))(react@19.0.0-rc-45804af1-20241021)
      node-emoji:
        specifier: ^2.2.0
        version: 2.2.0
      npm:
        specifier: ^11.3.0
        version: 11.3.0
      nstall:
        specifier: ^0.2.0
        version: 0.2.0
      orderedmap:
        specifier: ^2.1.1
        version: 2.1.1
      papaparse:
        specifier: ^5.5.2
        version: 5.5.2
      postcss:
        specifier: ^8
        version: 8.5.3
      postgres:
        specifier: ^3.4.5
        version: 3.4.5
      posthog-js:
        specifier: ^1.237.1
        version: 1.237.1
      posthog-node:
        specifier: ^4.15.0
        version: 4.15.0
      prosemirror-commands:
        specifier: ^1.7.0
        version: 1.7.1
      prosemirror-example-setup:
        specifier: ^1.2.3
        version: 1.2.3
      prosemirror-history:
        specifier: ^1.4.1
        version: 1.4.1
      prosemirror-inputrules:
        specifier: ^1.4.0
        version: 1.5.0
      prosemirror-keymap:
        specifier: ^1.2.2
        version: 1.2.2
      prosemirror-markdown:
        specifier: ^1.13.2
        version: 1.13.2
      prosemirror-model:
        specifier: ^1.23.0
        version: 1.25.1
      prosemirror-schema-basic:
        specifier: ^1.2.3
        version: 1.2.4
      prosemirror-schema-list:
        specifier: ^1.4.1
        version: 1.5.1
      prosemirror-state:
        specifier: ^1.4.3
        version: 1.4.3
      prosemirror-tables:
        specifier: ^1.7.1
        version: 1.7.1
      prosemirror-view:
        specifier: ^1.34.3
        version: 1.39.2
      react:
        specifier: 19.0.0-rc-45804af1-20241021
        version: 19.0.0-rc-45804af1-20241021
      react-color:
        specifier: ^2.19.3
        version: 2.19.3(react@19.0.0-rc-45804af1-20241021)
      react-data-grid:
        specifier: 7.0.0-beta.47
        version: 7.0.0-beta.47(react-dom@19.0.0-rc-45804af1-20241021(react@19.0.0-rc-45804af1-20241021))(react@19.0.0-rc-45804af1-20241021)
      react-dom:
        specifier: 19.0.0-rc-45804af1-20241021
        version: 19.0.0-rc-45804af1-20241021(react@19.0.0-rc-45804af1-20241021)
      react-markdown:
        specifier: ^9.0.1
        version: 9.1.0(@types/react@18.3.20)(react@19.0.0-rc-45804af1-20241021)
      react-mentions:
        specifier: ^4.4.10
        version: 4.4.10(react-dom@19.0.0-rc-45804af1-20241021(react@19.0.0-rc-45804af1-20241021))(react@19.0.0-rc-45804af1-20241021)
      react-resizable-panels:
        specifier: ^2.1.7
        version: 2.1.8(react-dom@19.0.0-rc-45804af1-20241021(react@19.0.0-rc-45804af1-20241021))(react@19.0.0-rc-45804af1-20241021)
      react-textarea-autosize:
        specifier: ^8.5.8
        version: 8.5.9(@types/react@18.3.20)(react@19.0.0-rc-45804af1-20241021)
      remark-gfm:
        specifier: ^4.0.0
        version: 4.0.1
      resend:
        specifier: ^4.3.0
        version: 4.4.1(react-dom@19.0.0-rc-45804af1-20241021(react@19.0.0-rc-45804af1-20241021))(react@19.0.0-rc-45804af1-20241021)
      server-only:
        specifier: ^0.0.1
        version: 0.0.1
      sonner:
        specifier: ^1.5.0
        version: 1.7.4(react-dom@19.0.0-rc-45804af1-20241021(react@19.0.0-rc-45804af1-20241021))(react@19.0.0-rc-45804af1-20241021)
      stripe:
        specifier: ^17.7.0
        version: 17.7.0
      swr:
        specifier: ^2.2.5
        version: 2.3.3(react@19.0.0-rc-45804af1-20241021)
      tailwind-merge:
        specifier: ^2.5.2
        version: 2.6.0
      tailwindcss:
        specifier: ^3.4.1
        version: 3.4.17
      tailwindcss-animate:
        specifier: ^1.0.7
        version: 1.0.7(tailwindcss@3.4.17)
      usehooks-ts:
        specifier: ^3.1.0
        version: 3.1.1(react@19.0.0-rc-45804af1-20241021)
      zod:
        specifier: ^3.23.8
        version: 3.24.3
      zustand:
        specifier: ^5.0.3
        version: 5.0.3(@types/react@18.3.20)(react@19.0.0-rc-45804af1-20241021)(use-sync-external-store@1.5.0(react@19.0.0-rc-45804af1-20241021))
    devDependencies:
      '@types/node':
        specifier: ^20
        version: 20.17.31
      '@types/react':
        specifier: ^18
        version: 18.3.20
      '@types/react-color':
        specifier: ^3.0.13
        version: 3.0.13(@types/react@18.3.20)
      '@types/react-dom':
        specifier: ^18
        version: 18.3.6(@types/react@18.3.20)
      drizzle-orm:
        specifier: ^0.34.1
        version: 0.34.1(@opentelemetry/api@1.9.0)(@types/pg@8.11.14)(@types/react@18.3.20)(kysely@0.27.6)(postgres@3.4.5)(react@19.0.0-rc-45804af1-20241021)
      eslint:
        specifier: ^8
        version: 8.57.1
      typescript:
        specifier: ^5
        version: 5.8.3

  packages/db:
    dependencies:
      dotenv:
        specifier: ^16.4.5
        version: 16.5.0
      drizzle-orm:
        specifier: ^0.34.1
        version: 0.34.1(@opentelemetry/api@1.9.0)(@types/pg@8.11.14)(@types/react@18.3.20)(kysely@0.27.6)(postgres@3.4.5)(react@19.0.0-rc-45804af1-20241021)
      postgres:
        specifier: ^3.4.4
        version: 3.4.5
    devDependencies:
      drizzle-kit:
        specifier: ^0.25.0
        version: 0.25.0
      typescript:
        specifier: ^5.6.3
        version: 5.8.3

packages:

  '@ai-sdk/anthropic@1.2.12':
    resolution: {integrity: sha512-YSzjlko7JvuiyQFmI9RN1tNZdEiZxc+6xld/0tq/VkJaHpEzGAb1yiNxxvmYVcjvfu/PcvCxAAYXmTYQQ63IHQ==}
    engines: {node: '>=18'}
    peerDependencies:
      zod: ^3.0.0

  '@ai-sdk/groq@1.2.8':
    resolution: {integrity: sha512-DRq0b4twVUh52DFnIhVC4F14Po8w+76sCdigMRRIcAiSmGRr9I3Vyot36tun1q4tBZMYSvQUss60W3eiaoa6mg==}
    engines: {node: '>=18'}
    peerDependencies:
      zod: ^3.0.0

  '@ai-sdk/provider-utils@2.1.10':
    resolution: {integrity: sha512-4GZ8GHjOFxePFzkl3q42AU0DQOtTQ5w09vmaWUf/pKFXJPizlnzKSUkF0f+VkapIUfDugyMqPMT1ge8XQzVI7Q==}
    engines: {node: '>=18'}
    peerDependencies:
      zod: ^3.0.0
    peerDependenciesMeta:
      zod:
        optional: true

  '@ai-sdk/provider-utils@2.2.7':
    resolution: {integrity: sha512-kM0xS3GWg3aMChh9zfeM+80vEZfXzR3JEUBdycZLtbRZ2TRT8xOj3WodGHPb06sUK5yD7pAXC/P7ctsi2fvUGQ==}
    engines: {node: '>=18'}
    peerDependencies:
      zod: ^3.23.8

  '@ai-sdk/provider-utils@2.2.8':
    resolution: {integrity: sha512-fqhG+4sCVv8x7nFzYnFo19ryhAa3w096Kmc3hWxMQfW/TubPOmt3A6tYZhl4mUfQWWQMsuSkLrtjlWuXBVSGQA==}
    engines: {node: '>=18'}
    peerDependencies:
      zod: ^3.23.8

  '@ai-sdk/provider@1.1.3':
    resolution: {integrity: sha512-qZMxYJ0qqX/RfnuIaab+zp8UAeJn/ygXXAffR5I4N0n1IrvA6qBsjc8hXLmBiMV2zoXlifkacF7sEFnYnjBcqg==}
    engines: {node: '>=18'}

  '@ai-sdk/react@1.1.20':
    resolution: {integrity: sha512-4QOM9fR9SryaRraybckDjrhl1O6XejqELdKmrM5g9y9eLnWAfjwF+W1aN0knkSHzbbjMqN77sy9B9yL8EuJbDw==}
    engines: {node: '>=18'}
    peerDependencies:
      react: 19.0.0-rc-45804af1-20241021
      zod: ^3.0.0
    peerDependenciesMeta:
      react:
        optional: true
      zod:
        optional: true

  '@ai-sdk/react@1.2.9':
    resolution: {integrity: sha512-/VYm8xifyngaqFDLXACk/1czDRCefNCdALUyp+kIX6DUIYUWTM93ISoZ+qJ8+3E+FiJAKBQz61o8lIIl+vYtzg==}
    engines: {node: '>=18'}
    peerDependencies:
      react: 19.0.0-rc-45804af1-20241021
      zod: ^3.23.8
    peerDependenciesMeta:
      zod:
        optional: true

  '@ai-sdk/ui-utils@1.2.8':
    resolution: {integrity: sha512-nls/IJCY+ks3Uj6G/agNhXqQeLVqhNfoJbuNgCny+nX2veY5ADB91EcZUqVeQ/ionul2SeUswPY6Q/DxteY29Q==}
    engines: {node: '>=18'}
    peerDependencies:
      zod: ^3.23.8

  '@alloc/quick-lru@5.2.0':
    resolution: {integrity: sha512-UrcABB+4bUrFABwbluTIBErXwvbsU/V7TZWfmbgJfbkwiBuziS9gxdODUyuiecfdGQ85jglMW6juS3+z5TsKLw==}
    engines: {node: '>=10'}

  '@babel/runtime@7.27.0':
    resolution: {integrity: sha512-VtPOkrdPHZsKc/clNqyi9WUA8TINkZ4cGk63UUE3u4pmB2k+ZMQRDuIOagv8UVd6j7k0T3+RRIb7beKTebNbcw==}
    engines: {node: '>=6.9.0'}

  '@babel/runtime@7.4.5':
    resolution: {integrity: sha512-TuI4qpWZP6lGOGIuGWtp9sPluqYICmbk8T/1vpSysqJxRPkudh/ofFWyqdcMsDf2s7KvDL4/YHgKyvcS3g9CJQ==}

  '@better-auth/stripe@1.2.7':
    resolution: {integrity: sha512-MPZ9dSSHPiFfa4KCACu3AzbCjfqEDZM9tWJZYU5W4vUrmt1izzDOfTXH0gALKN0CXZM4yQImGeafy3h9nqK0ww==}

  '@better-auth/utils@0.2.4':
    resolution: {integrity: sha512-ayiX87Xd5sCHEplAdeMgwkA0FgnXsEZBgDn890XHHwSWNqqRZDYOq3uj2Ei2leTv1I2KbG5HHn60Ah1i2JWZjQ==}

  '@better-fetch/fetch@1.1.18':
    resolution: {integrity: sha512-rEFOE1MYIsBmoMJtQbl32PGHHXuG2hDxvEd7rUHE0vCBoFQVSDqaVs9hkZEtHCxRoY+CljXKFCOuJ8uxqw1LcA==}

  '@biomejs/biome@1.9.4':
    resolution: {integrity: sha512-1rkd7G70+o9KkTn5KLmDYXihGoTaIGO9PIIN2ZB7UJxFrWw04CZHPYiMRjYsaDvVV7hP1dYNRLxSANLaBFGpog==}
    engines: {node: '>=14.21.3'}
    hasBin: true

  '@biomejs/cli-darwin-arm64@1.9.4':
    resolution: {integrity: sha512-bFBsPWrNvkdKrNCYeAp+xo2HecOGPAy9WyNyB/jKnnedgzl4W4Hb9ZMzYNbf8dMCGmUdSavlYHiR01QaYR58cw==}
    engines: {node: '>=14.21.3'}
    cpu: [arm64]
    os: [darwin]

  '@biomejs/cli-darwin-x64@1.9.4':
    resolution: {integrity: sha512-ngYBh/+bEedqkSevPVhLP4QfVPCpb+4BBe2p7Xs32dBgs7rh9nY2AIYUL6BgLw1JVXV8GlpKmb/hNiuIxfPfZg==}
    engines: {node: '>=14.21.3'}
    cpu: [x64]
    os: [darwin]

  '@biomejs/cli-linux-arm64-musl@1.9.4':
    resolution: {integrity: sha512-v665Ct9WCRjGa8+kTr0CzApU0+XXtRgwmzIf1SeKSGAv+2scAlW6JR5PMFo6FzqqZ64Po79cKODKf3/AAmECqA==}
    engines: {node: '>=14.21.3'}
    cpu: [arm64]
    os: [linux]

  '@biomejs/cli-linux-arm64@1.9.4':
    resolution: {integrity: sha512-fJIW0+LYujdjUgJJuwesP4EjIBl/N/TcOX3IvIHJQNsAqvV2CHIogsmA94BPG6jZATS4Hi+xv4SkBBQSt1N4/g==}
    engines: {node: '>=14.21.3'}
    cpu: [arm64]
    os: [linux]

  '@biomejs/cli-linux-x64-musl@1.9.4':
    resolution: {integrity: sha512-gEhi/jSBhZ2m6wjV530Yy8+fNqG8PAinM3oV7CyO+6c3CEh16Eizm21uHVsyVBEB6RIM8JHIl6AGYCv6Q6Q9Tg==}
    engines: {node: '>=14.21.3'}
    cpu: [x64]
    os: [linux]

  '@biomejs/cli-linux-x64@1.9.4':
    resolution: {integrity: sha512-lRCJv/Vi3Vlwmbd6K+oQ0KhLHMAysN8lXoCI7XeHlxaajk06u7G+UsFSO01NAs5iYuWKmVZjmiOzJ0OJmGsMwg==}
    engines: {node: '>=14.21.3'}
    cpu: [x64]
    os: [linux]

  '@biomejs/cli-win32-arm64@1.9.4':
    resolution: {integrity: sha512-tlbhLk+WXZmgwoIKwHIHEBZUwxml7bRJgk0X2sPyNR3S93cdRq6XulAZRQJ17FYGGzWne0fgrXBKpl7l4M87Hg==}
    engines: {node: '>=14.21.3'}
    cpu: [arm64]
    os: [win32]

  '@biomejs/cli-win32-x64@1.9.4':
    resolution: {integrity: sha512-8Y5wMhVIPaWe6jw2H+KlEm4wP/f7EW3810ZLmDlrEEy5KvBsb9ECEfu/kMWD484ijfQ8+nIi0giMgu9g1UAuuA==}
    engines: {node: '>=14.21.3'}
    cpu: [x64]
    os: [win32]

  '@drizzle-team/brocli@0.10.2':
    resolution: {integrity: sha512-z33Il7l5dKjUgGULTqBsQBQwckHh5AbIuxhdsIxDDiZAzBOrZO6q9ogcWC65kU382AfynTfgNumVcNIjuIua6w==}

  '@emnapi/core@1.4.3':
    resolution: {integrity: sha512-4m62DuCE07lw01soJwPiBGC0nAww0Q+RY70VZ+n49yDIO13yyinhbWCeNnaob0lakDtWQzSdtNWzJeOJt2ma+g==}

  '@emnapi/runtime@1.4.3':
    resolution: {integrity: sha512-pBPWdu6MLKROBX05wSNKcNb++m5Er+KQ9QkB+WVM+pW2Kx9hoSrVTnu3BdkI5eBLZoKu/J6mW/B6i6bJB2ytXQ==}

  '@emnapi/runtime@1.4.4':
    resolution: {integrity: sha512-hHyapA4A3gPaDCNfiqyZUStTMqIkKRshqPIuDOXv1hcBnD4U3l8cP0T1HMCfGRxQ6V64TGCcoswChANyOAwbQg==}

  '@emnapi/wasi-threads@1.0.2':
    resolution: {integrity: sha512-5n3nTJblwRi8LlXkJ9eBzu+kZR8Yxcc7ubakyQTFzPMtIhFpUBRbsnc2Dv88IZDIbCDlBiWrknhB4Lsz7mg6BA==}

  '@esbuild-kit/core-utils@3.3.2':
    resolution: {integrity: sha512-sPRAnw9CdSsRmEtnsl2WXWdyquogVpB3yZ3dgwJfe8zrOzTsV7cJvmwrKVa+0ma5BoiGJ+BoqkMvawbayKUsqQ==}
    deprecated: 'Merged into tsx: https://tsx.is'

  '@esbuild-kit/esm-loader@2.6.5':
    resolution: {integrity: sha512-FxEMIkJKnodyA1OaCUoEvbYRkoZlLZ4d/eXFu9Fh8CbBBgP5EmZxrfTRyN0qpXZ4vOvqnE5YdRdcrmUUXuU+dA==}
    deprecated: 'Merged into tsx: https://tsx.is'

  '@esbuild/aix-ppc64@0.19.12':
    resolution: {integrity: sha512-bmoCYyWdEL3wDQIVbcyzRyeKLgk2WtWLTWz1ZIAZF/EGbNOwSA6ew3PftJ1PqMiOOGu0OyFMzG53L0zqIpPeNA==}
    engines: {node: '>=12'}
    cpu: [ppc64]
    os: [aix]

  '@esbuild/aix-ppc64@0.25.3':
    resolution: {integrity: sha512-W8bFfPA8DowP8l//sxjJLSLkD8iEjMc7cBVyP+u4cEv9sM7mdUCkgsj+t0n/BWPFtv7WWCN5Yzj0N6FJNUUqBQ==}
    engines: {node: '>=18'}
    cpu: [ppc64]
    os: [aix]

  '@esbuild/android-arm64@0.18.20':
    resolution: {integrity: sha512-Nz4rJcchGDtENV0eMKUNa6L12zz2zBDXuhj/Vjh18zGqB44Bi7MBMSXjgunJgjRhCmKOjnPuZp4Mb6OKqtMHLQ==}
    engines: {node: '>=12'}
    cpu: [arm64]
    os: [android]

  '@esbuild/android-arm64@0.19.12':
    resolution: {integrity: sha512-P0UVNGIienjZv3f5zq0DP3Nt2IE/3plFzuaS96vihvD0Hd6H/q4WXUGpCxD/E8YrSXfNyRPbpTq+T8ZQioSuPA==}
    engines: {node: '>=12'}
    cpu: [arm64]
    os: [android]

  '@esbuild/android-arm64@0.25.3':
    resolution: {integrity: sha512-XelR6MzjlZuBM4f5z2IQHK6LkK34Cvv6Rj2EntER3lwCBFdg6h2lKbtRjpTTsdEjD/WSe1q8UyPBXP1x3i/wYQ==}
    engines: {node: '>=18'}
    cpu: [arm64]
    os: [android]

  '@esbuild/android-arm@0.18.20':
    resolution: {integrity: sha512-fyi7TDI/ijKKNZTUJAQqiG5T7YjJXgnzkURqmGj13C6dCqckZBLdl4h7bkhHt/t0WP+zO9/zwroDvANaOqO5Sw==}
    engines: {node: '>=12'}
    cpu: [arm]
    os: [android]

  '@esbuild/android-arm@0.19.12':
    resolution: {integrity: sha512-qg/Lj1mu3CdQlDEEiWrlC4eaPZ1KztwGJ9B6J+/6G+/4ewxJg7gqj8eVYWvao1bXrqGiW2rsBZFSX3q2lcW05w==}
    engines: {node: '>=12'}
    cpu: [arm]
    os: [android]

  '@esbuild/android-arm@0.25.3':
    resolution: {integrity: sha512-PuwVXbnP87Tcff5I9ngV0lmiSu40xw1At6i3GsU77U7cjDDB4s0X2cyFuBiDa1SBk9DnvWwnGvVaGBqoFWPb7A==}
    engines: {node: '>=18'}
    cpu: [arm]
    os: [android]

  '@esbuild/android-x64@0.18.20':
    resolution: {integrity: sha512-8GDdlePJA8D6zlZYJV/jnrRAi6rOiNaCC/JclcXpB+KIuvfBN4owLtgzY2bsxnx666XjJx2kDPUmnTtR8qKQUg==}
    engines: {node: '>=12'}
    cpu: [x64]
    os: [android]

  '@esbuild/android-x64@0.19.12':
    resolution: {integrity: sha512-3k7ZoUW6Q6YqhdhIaq/WZ7HwBpnFBlW905Fa4s4qWJyiNOgT1dOqDiVAQFwBH7gBRZr17gLrlFCRzF6jFh7Kew==}
    engines: {node: '>=12'}
    cpu: [x64]
    os: [android]

  '@esbuild/android-x64@0.25.3':
    resolution: {integrity: sha512-ogtTpYHT/g1GWS/zKM0cc/tIebFjm1F9Aw1boQ2Y0eUQ+J89d0jFY//s9ei9jVIlkYi8AfOjiixcLJSGNSOAdQ==}
    engines: {node: '>=18'}
    cpu: [x64]
    os: [android]

  '@esbuild/darwin-arm64@0.18.20':
    resolution: {integrity: sha512-bxRHW5kHU38zS2lPTPOyuyTm+S+eobPUnTNkdJEfAddYgEcll4xkT8DB9d2008DtTbl7uJag2HuE5NZAZgnNEA==}
    engines: {node: '>=12'}
    cpu: [arm64]
    os: [darwin]

  '@esbuild/darwin-arm64@0.19.12':
    resolution: {integrity: sha512-B6IeSgZgtEzGC42jsI+YYu9Z3HKRxp8ZT3cqhvliEHovq8HSX2YX8lNocDn79gCKJXOSaEot9MVYky7AKjCs8g==}
    engines: {node: '>=12'}
    cpu: [arm64]
    os: [darwin]

  '@esbuild/darwin-arm64@0.25.3':
    resolution: {integrity: sha512-eESK5yfPNTqpAmDfFWNsOhmIOaQA59tAcF/EfYvo5/QWQCzXn5iUSOnqt3ra3UdzBv073ykTtmeLJZGt3HhA+w==}
    engines: {node: '>=18'}
    cpu: [arm64]
    os: [darwin]

  '@esbuild/darwin-x64@0.18.20':
    resolution: {integrity: sha512-pc5gxlMDxzm513qPGbCbDukOdsGtKhfxD1zJKXjCCcU7ju50O7MeAZ8c4krSJcOIJGFR+qx21yMMVYwiQvyTyQ==}
    engines: {node: '>=12'}
    cpu: [x64]
    os: [darwin]

  '@esbuild/darwin-x64@0.19.12':
    resolution: {integrity: sha512-hKoVkKzFiToTgn+41qGhsUJXFlIjxI/jSYeZf3ugemDYZldIXIxhvwN6erJGlX4t5h417iFuheZ7l+YVn05N3A==}
    engines: {node: '>=12'}
    cpu: [x64]
    os: [darwin]

  '@esbuild/darwin-x64@0.25.3':
    resolution: {integrity: sha512-Kd8glo7sIZtwOLcPbW0yLpKmBNWMANZhrC1r6K++uDR2zyzb6AeOYtI6udbtabmQpFaxJ8uduXMAo1gs5ozz8A==}
    engines: {node: '>=18'}
    cpu: [x64]
    os: [darwin]

  '@esbuild/freebsd-arm64@0.18.20':
    resolution: {integrity: sha512-yqDQHy4QHevpMAaxhhIwYPMv1NECwOvIpGCZkECn8w2WFHXjEwrBn3CeNIYsibZ/iZEUemj++M26W3cNR5h+Tw==}
    engines: {node: '>=12'}
    cpu: [arm64]
    os: [freebsd]

  '@esbuild/freebsd-arm64@0.19.12':
    resolution: {integrity: sha512-4aRvFIXmwAcDBw9AueDQ2YnGmz5L6obe5kmPT8Vd+/+x/JMVKCgdcRwH6APrbpNXsPz+K653Qg8HB/oXvXVukA==}
    engines: {node: '>=12'}
    cpu: [arm64]
    os: [freebsd]

  '@esbuild/freebsd-arm64@0.25.3':
    resolution: {integrity: sha512-EJiyS70BYybOBpJth3M0KLOus0n+RRMKTYzhYhFeMwp7e/RaajXvP+BWlmEXNk6uk+KAu46j/kaQzr6au+JcIw==}
    engines: {node: '>=18'}
    cpu: [arm64]
    os: [freebsd]

  '@esbuild/freebsd-x64@0.18.20':
    resolution: {integrity: sha512-tgWRPPuQsd3RmBZwarGVHZQvtzfEBOreNuxEMKFcd5DaDn2PbBxfwLcj4+aenoh7ctXcbXmOQIn8HI6mCSw5MQ==}
    engines: {node: '>=12'}
    cpu: [x64]
    os: [freebsd]

  '@esbuild/freebsd-x64@0.19.12':
    resolution: {integrity: sha512-EYoXZ4d8xtBoVN7CEwWY2IN4ho76xjYXqSXMNccFSx2lgqOG/1TBPW0yPx1bJZk94qu3tX0fycJeeQsKovA8gg==}
    engines: {node: '>=12'}
    cpu: [x64]
    os: [freebsd]

  '@esbuild/freebsd-x64@0.25.3':
    resolution: {integrity: sha512-Q+wSjaLpGxYf7zC0kL0nDlhsfuFkoN+EXrx2KSB33RhinWzejOd6AvgmP5JbkgXKmjhmpfgKZq24pneodYqE8Q==}
    engines: {node: '>=18'}
    cpu: [x64]
    os: [freebsd]

  '@esbuild/linux-arm64@0.18.20':
    resolution: {integrity: sha512-2YbscF+UL7SQAVIpnWvYwM+3LskyDmPhe31pE7/aoTMFKKzIc9lLbyGUpmmb8a8AixOL61sQ/mFh3jEjHYFvdA==}
    engines: {node: '>=12'}
    cpu: [arm64]
    os: [linux]

  '@esbuild/linux-arm64@0.19.12':
    resolution: {integrity: sha512-EoTjyYyLuVPfdPLsGVVVC8a0p1BFFvtpQDB/YLEhaXyf/5bczaGeN15QkR+O4S5LeJ92Tqotve7i1jn35qwvdA==}
    engines: {node: '>=12'}
    cpu: [arm64]
    os: [linux]

  '@esbuild/linux-arm64@0.25.3':
    resolution: {integrity: sha512-xCUgnNYhRD5bb1C1nqrDV1PfkwgbswTTBRbAd8aH5PhYzikdf/ddtsYyMXFfGSsb/6t6QaPSzxtbfAZr9uox4A==}
    engines: {node: '>=18'}
    cpu: [arm64]
    os: [linux]

  '@esbuild/linux-arm@0.18.20':
    resolution: {integrity: sha512-/5bHkMWnq1EgKr1V+Ybz3s1hWXok7mDFUMQ4cG10AfW3wL02PSZi5kFpYKrptDsgb2WAJIvRcDm+qIvXf/apvg==}
    engines: {node: '>=12'}
    cpu: [arm]
    os: [linux]

  '@esbuild/linux-arm@0.19.12':
    resolution: {integrity: sha512-J5jPms//KhSNv+LO1S1TX1UWp1ucM6N6XuL6ITdKWElCu8wXP72l9MM0zDTzzeikVyqFE6U8YAV9/tFyj0ti+w==}
    engines: {node: '>=12'}
    cpu: [arm]
    os: [linux]

  '@esbuild/linux-arm@0.25.3':
    resolution: {integrity: sha512-dUOVmAUzuHy2ZOKIHIKHCm58HKzFqd+puLaS424h6I85GlSDRZIA5ycBixb3mFgM0Jdh+ZOSB6KptX30DD8YOQ==}
    engines: {node: '>=18'}
    cpu: [arm]
    os: [linux]

  '@esbuild/linux-ia32@0.18.20':
    resolution: {integrity: sha512-P4etWwq6IsReT0E1KHU40bOnzMHoH73aXp96Fs8TIT6z9Hu8G6+0SHSw9i2isWrD2nbx2qo5yUqACgdfVGx7TA==}
    engines: {node: '>=12'}
    cpu: [ia32]
    os: [linux]

  '@esbuild/linux-ia32@0.19.12':
    resolution: {integrity: sha512-Thsa42rrP1+UIGaWz47uydHSBOgTUnwBwNq59khgIwktK6x60Hivfbux9iNR0eHCHzOLjLMLfUMLCypBkZXMHA==}
    engines: {node: '>=12'}
    cpu: [ia32]
    os: [linux]

  '@esbuild/linux-ia32@0.25.3':
    resolution: {integrity: sha512-yplPOpczHOO4jTYKmuYuANI3WhvIPSVANGcNUeMlxH4twz/TeXuzEP41tGKNGWJjuMhotpGabeFYGAOU2ummBw==}
    engines: {node: '>=18'}
    cpu: [ia32]
    os: [linux]

  '@esbuild/linux-loong64@0.18.20':
    resolution: {integrity: sha512-nXW8nqBTrOpDLPgPY9uV+/1DjxoQ7DoB2N8eocyq8I9XuqJ7BiAMDMf9n1xZM9TgW0J8zrquIb/A7s3BJv7rjg==}
    engines: {node: '>=12'}
    cpu: [loong64]
    os: [linux]

  '@esbuild/linux-loong64@0.19.12':
    resolution: {integrity: sha512-LiXdXA0s3IqRRjm6rV6XaWATScKAXjI4R4LoDlvO7+yQqFdlr1Bax62sRwkVvRIrwXxvtYEHHI4dm50jAXkuAA==}
    engines: {node: '>=12'}
    cpu: [loong64]
    os: [linux]

  '@esbuild/linux-loong64@0.25.3':
    resolution: {integrity: sha512-P4BLP5/fjyihmXCELRGrLd793q/lBtKMQl8ARGpDxgzgIKJDRJ/u4r1A/HgpBpKpKZelGct2PGI4T+axcedf6g==}
    engines: {node: '>=18'}
    cpu: [loong64]
    os: [linux]

  '@esbuild/linux-mips64el@0.18.20':
    resolution: {integrity: sha512-d5NeaXZcHp8PzYy5VnXV3VSd2D328Zb+9dEq5HE6bw6+N86JVPExrA6O68OPwobntbNJ0pzCpUFZTo3w0GyetQ==}
    engines: {node: '>=12'}
    cpu: [mips64el]
    os: [linux]

  '@esbuild/linux-mips64el@0.19.12':
    resolution: {integrity: sha512-fEnAuj5VGTanfJ07ff0gOA6IPsvrVHLVb6Lyd1g2/ed67oU1eFzL0r9WL7ZzscD+/N6i3dWumGE1Un4f7Amf+w==}
    engines: {node: '>=12'}
    cpu: [mips64el]
    os: [linux]

  '@esbuild/linux-mips64el@0.25.3':
    resolution: {integrity: sha512-eRAOV2ODpu6P5divMEMa26RRqb2yUoYsuQQOuFUexUoQndm4MdpXXDBbUoKIc0iPa4aCO7gIhtnYomkn2x+bag==}
    engines: {node: '>=18'}
    cpu: [mips64el]
    os: [linux]

  '@esbuild/linux-ppc64@0.18.20':
    resolution: {integrity: sha512-WHPyeScRNcmANnLQkq6AfyXRFr5D6N2sKgkFo2FqguP44Nw2eyDlbTdZwd9GYk98DZG9QItIiTlFLHJHjxP3FA==}
    engines: {node: '>=12'}
    cpu: [ppc64]
    os: [linux]

  '@esbuild/linux-ppc64@0.19.12':
    resolution: {integrity: sha512-nYJA2/QPimDQOh1rKWedNOe3Gfc8PabU7HT3iXWtNUbRzXS9+vgB0Fjaqr//XNbd82mCxHzik2qotuI89cfixg==}
    engines: {node: '>=12'}
    cpu: [ppc64]
    os: [linux]

  '@esbuild/linux-ppc64@0.25.3':
    resolution: {integrity: sha512-ZC4jV2p7VbzTlnl8nZKLcBkfzIf4Yad1SJM4ZMKYnJqZFD4rTI+pBG65u8ev4jk3/MPwY9DvGn50wi3uhdaghg==}
    engines: {node: '>=18'}
    cpu: [ppc64]
    os: [linux]

  '@esbuild/linux-riscv64@0.18.20':
    resolution: {integrity: sha512-WSxo6h5ecI5XH34KC7w5veNnKkju3zBRLEQNY7mv5mtBmrP/MjNBCAlsM2u5hDBlS3NGcTQpoBvRzqBcRtpq1A==}
    engines: {node: '>=12'}
    cpu: [riscv64]
    os: [linux]

  '@esbuild/linux-riscv64@0.19.12':
    resolution: {integrity: sha512-2MueBrlPQCw5dVJJpQdUYgeqIzDQgw3QtiAHUC4RBz9FXPrskyyU3VI1hw7C0BSKB9OduwSJ79FTCqtGMWqJHg==}
    engines: {node: '>=12'}
    cpu: [riscv64]
    os: [linux]

  '@esbuild/linux-riscv64@0.25.3':
    resolution: {integrity: sha512-LDDODcFzNtECTrUUbVCs6j9/bDVqy7DDRsuIXJg6so+mFksgwG7ZVnTruYi5V+z3eE5y+BJZw7VvUadkbfg7QA==}
    engines: {node: '>=18'}
    cpu: [riscv64]
    os: [linux]

  '@esbuild/linux-s390x@0.18.20':
    resolution: {integrity: sha512-+8231GMs3mAEth6Ja1iK0a1sQ3ohfcpzpRLH8uuc5/KVDFneH6jtAJLFGafpzpMRO6DzJ6AvXKze9LfFMrIHVQ==}
    engines: {node: '>=12'}
    cpu: [s390x]
    os: [linux]

  '@esbuild/linux-s390x@0.19.12':
    resolution: {integrity: sha512-+Pil1Nv3Umes4m3AZKqA2anfhJiVmNCYkPchwFJNEJN5QxmTs1uzyy4TvmDrCRNT2ApwSari7ZIgrPeUx4UZDg==}
    engines: {node: '>=12'}
    cpu: [s390x]
    os: [linux]

  '@esbuild/linux-s390x@0.25.3':
    resolution: {integrity: sha512-s+w/NOY2k0yC2p9SLen+ymflgcpRkvwwa02fqmAwhBRI3SC12uiS10edHHXlVWwfAagYSY5UpmT/zISXPMW3tQ==}
    engines: {node: '>=18'}
    cpu: [s390x]
    os: [linux]

  '@esbuild/linux-x64@0.18.20':
    resolution: {integrity: sha512-UYqiqemphJcNsFEskc73jQ7B9jgwjWrSayxawS6UVFZGWrAAtkzjxSqnoclCXxWtfwLdzU+vTpcNYhpn43uP1w==}
    engines: {node: '>=12'}
    cpu: [x64]
    os: [linux]

  '@esbuild/linux-x64@0.19.12':
    resolution: {integrity: sha512-B71g1QpxfwBvNrfyJdVDexenDIt1CiDN1TIXLbhOw0KhJzE78KIFGX6OJ9MrtC0oOqMWf+0xop4qEU8JrJTwCg==}
    engines: {node: '>=12'}
    cpu: [x64]
    os: [linux]

  '@esbuild/linux-x64@0.25.3':
    resolution: {integrity: sha512-nQHDz4pXjSDC6UfOE1Fw9Q8d6GCAd9KdvMZpfVGWSJztYCarRgSDfOVBY5xwhQXseiyxapkiSJi/5/ja8mRFFA==}
    engines: {node: '>=18'}
    cpu: [x64]
    os: [linux]

  '@esbuild/netbsd-arm64@0.25.3':
    resolution: {integrity: sha512-1QaLtOWq0mzK6tzzp0jRN3eccmN3hezey7mhLnzC6oNlJoUJz4nym5ZD7mDnS/LZQgkrhEbEiTn515lPeLpgWA==}
    engines: {node: '>=18'}
    cpu: [arm64]
    os: [netbsd]

  '@esbuild/netbsd-x64@0.18.20':
    resolution: {integrity: sha512-iO1c++VP6xUBUmltHZoMtCUdPlnPGdBom6IrO4gyKPFFVBKioIImVooR5I83nTew5UOYrk3gIJhbZh8X44y06A==}
    engines: {node: '>=12'}
    cpu: [x64]
    os: [netbsd]

  '@esbuild/netbsd-x64@0.19.12':
    resolution: {integrity: sha512-3ltjQ7n1owJgFbuC61Oj++XhtzmymoCihNFgT84UAmJnxJfm4sYCiSLTXZtE00VWYpPMYc+ZQmB6xbSdVh0JWA==}
    engines: {node: '>=12'}
    cpu: [x64]
    os: [netbsd]

  '@esbuild/netbsd-x64@0.25.3':
    resolution: {integrity: sha512-i5Hm68HXHdgv8wkrt+10Bc50zM0/eonPb/a/OFVfB6Qvpiirco5gBA5bz7S2SHuU+Y4LWn/zehzNX14Sp4r27g==}
    engines: {node: '>=18'}
    cpu: [x64]
    os: [netbsd]

  '@esbuild/openbsd-arm64@0.25.3':
    resolution: {integrity: sha512-zGAVApJEYTbOC6H/3QBr2mq3upG/LBEXr85/pTtKiv2IXcgKV0RT0QA/hSXZqSvLEpXeIxah7LczB4lkiYhTAQ==}
    engines: {node: '>=18'}
    cpu: [arm64]
    os: [openbsd]

  '@esbuild/openbsd-x64@0.18.20':
    resolution: {integrity: sha512-e5e4YSsuQfX4cxcygw/UCPIEP6wbIL+se3sxPdCiMbFLBWu0eiZOJ7WoD+ptCLrmjZBK1Wk7I6D/I3NglUGOxg==}
    engines: {node: '>=12'}
    cpu: [x64]
    os: [openbsd]

  '@esbuild/openbsd-x64@0.19.12':
    resolution: {integrity: sha512-RbrfTB9SWsr0kWmb9srfF+L933uMDdu9BIzdA7os2t0TXhCRjrQyCeOt6wVxr79CKD4c+p+YhCj31HBkYcXebw==}
    engines: {node: '>=12'}
    cpu: [x64]
    os: [openbsd]

  '@esbuild/openbsd-x64@0.25.3':
    resolution: {integrity: sha512-fpqctI45NnCIDKBH5AXQBsD0NDPbEFczK98hk/aa6HJxbl+UtLkJV2+Bvy5hLSLk3LHmqt0NTkKNso1A9y1a4w==}
    engines: {node: '>=18'}
    cpu: [x64]
    os: [openbsd]

  '@esbuild/sunos-x64@0.18.20':
    resolution: {integrity: sha512-kDbFRFp0YpTQVVrqUd5FTYmWo45zGaXe0X8E1G/LKFC0v8x0vWrhOWSLITcCn63lmZIxfOMXtCfti/RxN/0wnQ==}
    engines: {node: '>=12'}
    cpu: [x64]
    os: [sunos]

  '@esbuild/sunos-x64@0.19.12':
    resolution: {integrity: sha512-HKjJwRrW8uWtCQnQOz9qcU3mUZhTUQvi56Q8DPTLLB+DawoiQdjsYq+j+D3s9I8VFtDr+F9CjgXKKC4ss89IeA==}
    engines: {node: '>=12'}
    cpu: [x64]
    os: [sunos]

  '@esbuild/sunos-x64@0.25.3':
    resolution: {integrity: sha512-ROJhm7d8bk9dMCUZjkS8fgzsPAZEjtRJqCAmVgB0gMrvG7hfmPmz9k1rwO4jSiblFjYmNvbECL9uhaPzONMfgA==}
    engines: {node: '>=18'}
    cpu: [x64]
    os: [sunos]

  '@esbuild/win32-arm64@0.18.20':
    resolution: {integrity: sha512-ddYFR6ItYgoaq4v4JmQQaAI5s7npztfV4Ag6NrhiaW0RrnOXqBkgwZLofVTlq1daVTQNhtI5oieTvkRPfZrePg==}
    engines: {node: '>=12'}
    cpu: [arm64]
    os: [win32]

  '@esbuild/win32-arm64@0.19.12':
    resolution: {integrity: sha512-URgtR1dJnmGvX864pn1B2YUYNzjmXkuJOIqG2HdU62MVS4EHpU2946OZoTMnRUHklGtJdJZ33QfzdjGACXhn1A==}
    engines: {node: '>=12'}
    cpu: [arm64]
    os: [win32]

  '@esbuild/win32-arm64@0.25.3':
    resolution: {integrity: sha512-YWcow8peiHpNBiIXHwaswPnAXLsLVygFwCB3A7Bh5jRkIBFWHGmNQ48AlX4xDvQNoMZlPYzjVOQDYEzWCqufMQ==}
    engines: {node: '>=18'}
    cpu: [arm64]
    os: [win32]

  '@esbuild/win32-ia32@0.18.20':
    resolution: {integrity: sha512-Wv7QBi3ID/rROT08SABTS7eV4hX26sVduqDOTe1MvGMjNd3EjOz4b7zeexIR62GTIEKrfJXKL9LFxTYgkyeu7g==}
    engines: {node: '>=12'}
    cpu: [ia32]
    os: [win32]

  '@esbuild/win32-ia32@0.19.12':
    resolution: {integrity: sha512-+ZOE6pUkMOJfmxmBZElNOx72NKpIa/HFOMGzu8fqzQJ5kgf6aTGrcJaFsNiVMH4JKpMipyK+7k0n2UXN7a8YKQ==}
    engines: {node: '>=12'}
    cpu: [ia32]
    os: [win32]

  '@esbuild/win32-ia32@0.25.3':
    resolution: {integrity: sha512-qspTZOIGoXVS4DpNqUYUs9UxVb04khS1Degaw/MnfMe7goQ3lTfQ13Vw4qY/Nj0979BGvMRpAYbs/BAxEvU8ew==}
    engines: {node: '>=18'}
    cpu: [ia32]
    os: [win32]

  '@esbuild/win32-x64@0.18.20':
    resolution: {integrity: sha512-kTdfRcSiDfQca/y9QIkng02avJ+NCaQvrMejlsB3RRv5sE9rRoeBPISaZpKxHELzRxZyLvNts1P27W3wV+8geQ==}
    engines: {node: '>=12'}
    cpu: [x64]
    os: [win32]

  '@esbuild/win32-x64@0.19.12':
    resolution: {integrity: sha512-T1QyPSDCyMXaO3pzBkF96E8xMkiRYbUEZADd29SyPGabqxMViNoii+NcK7eWJAEoU6RZyEm5lVSIjTmcdoB9HA==}
    engines: {node: '>=12'}
    cpu: [x64]
    os: [win32]

  '@esbuild/win32-x64@0.25.3':
    resolution: {integrity: sha512-ICgUR+kPimx0vvRzf+N/7L7tVSQeE3BYY+NhHRHXS1kBuPO7z2+7ea2HbhDyZdTephgvNvKrlDDKUexuCVBVvg==}
    engines: {node: '>=18'}
    cpu: [x64]
    os: [win32]

  '@eslint-community/eslint-utils@4.6.1':
    resolution: {integrity: sha512-KTsJMmobmbrFLe3LDh0PC2FXpcSYJt/MLjlkh/9LEnmKYLSYmT/0EW9JWANjeoemiuZrmogti0tW5Ch+qNUYDw==}
    engines: {node: ^12.22.0 || ^14.17.0 || >=16.0.0}
    peerDependencies:
      eslint: ^6.0.0 || ^7.0.0 || >=8.0.0

  '@eslint-community/regexpp@4.12.1':
    resolution: {integrity: sha512-CCZCDJuduB9OUkFkY2IgppNZMi2lBQgD2qzwXkEia16cge2pijY/aXi96CJMquDMn3nJdlPV1A5KrJEXwfLNzQ==}
    engines: {node: ^12.0.0 || ^14.0.0 || >=16.0.0}

  '@eslint/eslintrc@2.1.4':
    resolution: {integrity: sha512-269Z39MS6wVJtsoUl10L60WdkhJVdPG24Q4eZTH3nnF6lpvSShEK3wQjDX9JRWAUPvPh7COouPpU9IrqaZFvtQ==}
    engines: {node: ^12.22.0 || ^14.17.0 || >=16.0.0}

  '@eslint/js@8.57.1':
    resolution: {integrity: sha512-d9zaMRSTIKDLhctzH12MtXvJKSSUhaHcjV+2Z+GK+EEY7XKpP5yR4x+N3TAcHTcu963nIr+TMcCb4DBCYX1z6Q==}
    engines: {node: ^12.22.0 || ^14.17.0 || >=16.0.0}

  '@floating-ui/core@1.6.9':
    resolution: {integrity: sha512-uMXCuQ3BItDUbAMhIXw7UPXRfAlOAvZzdK9BWpE60MCn+Svt3aLn9jsPTi/WNGlRUu2uI0v5S7JiIUsbsvh3fw==}

  '@floating-ui/dom@1.6.13':
    resolution: {integrity: sha512-umqzocjDgNRGTuO7Q8CU32dkHkECqI8ZdMZ5Swb6QAM0t5rnlrN3lGo1hdpscRd3WS8T6DKYK4ephgIH9iRh3w==}

  '@floating-ui/react-dom@2.1.2':
    resolution: {integrity: sha512-06okr5cgPzMNBy+Ycse2A6udMi4bqwW/zgBF/rwjcNqWkyr82Mcg8b0vjX8OJpZFy/FKjJmw6wV7t44kK6kW7A==}
    peerDependencies:
      react: 19.0.0-rc-45804af1-20241021
      react-dom: '>=16.8.0'

  '@floating-ui/utils@0.2.9':
    resolution: {integrity: sha512-MDWhGtE+eHw5JW7lq4qhc5yRLS11ERl1c7Z6Xd0a58DozHES6EnNNwUWbMiG4J9Cgj053Bhk8zvlhFYKVhULwg==}

  '@hexagon/base64@1.1.28':
    resolution: {integrity: sha512-lhqDEAvWixy3bZ+UOYbPwUbBkwBq5C1LAJ/xPC8Oi+lL54oyakv/npbA0aU2hgCsx/1NUd4IBvV03+aUBWxerw==}

  '@humanwhocodes/config-array@0.13.0':
    resolution: {integrity: sha512-DZLEEqFWQFiyK6h5YIeynKx7JlvCYWL0cImfSRXZ9l4Sg2efkFGTuFf6vzXjK1cq6IYkU+Eg/JizXw+TD2vRNw==}
    engines: {node: '>=10.10.0'}
    deprecated: Use @eslint/config-array instead

  '@humanwhocodes/module-importer@1.0.1':
    resolution: {integrity: sha512-bxveV4V8v5Yb4ncFTT3rPSgZBOpCkjfK0y4oVVVJwIuDVBRMDXrPyXRL988i5ap9m9bnyEEjWfm5WkBmtffLfA==}
    engines: {node: '>=12.22'}

  '@humanwhocodes/object-schema@2.0.3':
    resolution: {integrity: sha512-93zYdMES/c1D69yZiKDBj0V24vqNzB/koF26KPaagAfd3P/4gUlh3Dys5ogAK+Exi9QyzlD8x/08Zt7wIKcDcA==}
    deprecated: Use @eslint/object-schema instead

  '@icons/material@0.2.4':
    resolution: {integrity: sha512-QPcGmICAPbGLGb6F/yNf/KzKqvFx8z5qx3D1yFqVAjoFmXK35EgyW+cJ57Te3CNsmzblwtzakLGFqHPqrfb4Tw==}
    peerDependencies:
      react: 19.0.0-rc-45804af1-20241021

  '@img/sharp-darwin-arm64@0.33.5':
    resolution: {integrity: sha512-UT4p+iz/2H4twwAoLCqfA9UH5pI6DggwKEGuaPy7nCVQ8ZsiY5PIcrRvD1DzuY3qYL07NtIQcWnBSY/heikIFQ==}
    engines: {node: ^18.17.0 || ^20.3.0 || >=21.0.0}
    cpu: [arm64]
    os: [darwin]

  '@img/sharp-darwin-arm64@0.34.3':
    resolution: {integrity: sha512-ryFMfvxxpQRsgZJqBd4wsttYQbCxsJksrv9Lw/v798JcQ8+w84mBWuXwl+TT0WJ/WrYOLaYpwQXi3sA9nTIaIg==}
    engines: {node: ^18.17.0 || ^20.3.0 || >=21.0.0}
    cpu: [arm64]
    os: [darwin]

  '@img/sharp-darwin-x64@0.33.5':
    resolution: {integrity: sha512-fyHac4jIc1ANYGRDxtiqelIbdWkIuQaI84Mv45KvGRRxSAa7o7d1ZKAOBaYbnepLC1WqxfpimdeWfvqqSGwR2Q==}
    engines: {node: ^18.17.0 || ^20.3.0 || >=21.0.0}
    cpu: [x64]
    os: [darwin]

  '@img/sharp-darwin-x64@0.34.3':
    resolution: {integrity: sha512-yHpJYynROAj12TA6qil58hmPmAwxKKC7reUqtGLzsOHfP7/rniNGTL8tjWX6L3CTV4+5P4ypcS7Pp+7OB+8ihA==}
    engines: {node: ^18.17.0 || ^20.3.0 || >=21.0.0}
    cpu: [x64]
    os: [darwin]

  '@img/sharp-libvips-darwin-arm64@1.0.4':
    resolution: {integrity: sha512-XblONe153h0O2zuFfTAbQYAX2JhYmDHeWikp1LM9Hul9gVPjFY427k6dFEcOL72O01QxQsWi761svJ/ev9xEDg==}
    cpu: [arm64]
    os: [darwin]

  '@img/sharp-libvips-darwin-arm64@1.2.0':
    resolution: {integrity: sha512-sBZmpwmxqwlqG9ueWFXtockhsxefaV6O84BMOrhtg/YqbTaRdqDE7hxraVE3y6gVM4eExmfzW4a8el9ArLeEiQ==}
    cpu: [arm64]
    os: [darwin]

  '@img/sharp-libvips-darwin-x64@1.0.4':
    resolution: {integrity: sha512-xnGR8YuZYfJGmWPvmlunFaWJsb9T/AO2ykoP3Fz/0X5XV2aoYBPkX6xqCQvUTKKiLddarLaxpzNe+b1hjeWHAQ==}
    cpu: [x64]
    os: [darwin]

  '@img/sharp-libvips-darwin-x64@1.2.0':
    resolution: {integrity: sha512-M64XVuL94OgiNHa5/m2YvEQI5q2cl9d/wk0qFTDVXcYzi43lxuiFTftMR1tOnFQovVXNZJ5TURSDK2pNe9Yzqg==}
    cpu: [x64]
    os: [darwin]

  '@img/sharp-libvips-linux-arm64@1.0.4':
    resolution: {integrity: sha512-9B+taZ8DlyyqzZQnoeIvDVR/2F4EbMepXMc/NdVbkzsJbzkUjhXv/70GQJ7tdLA4YJgNP25zukcxpX2/SueNrA==}
    cpu: [arm64]
    os: [linux]

  '@img/sharp-libvips-linux-arm64@1.2.0':
    resolution: {integrity: sha512-RXwd0CgG+uPRX5YYrkzKyalt2OJYRiJQ8ED/fi1tq9WQW2jsQIn0tqrlR5l5dr/rjqq6AHAxURhj2DVjyQWSOA==}
    cpu: [arm64]
    os: [linux]

  '@img/sharp-libvips-linux-arm@1.0.5':
    resolution: {integrity: sha512-gvcC4ACAOPRNATg/ov8/MnbxFDJqf/pDePbBnuBDcjsI8PssmjoKMAz4LtLaVi+OnSb5FK/yIOamqDwGmXW32g==}
    cpu: [arm]
    os: [linux]

  '@img/sharp-libvips-linux-arm@1.2.0':
    resolution: {integrity: sha512-mWd2uWvDtL/nvIzThLq3fr2nnGfyr/XMXlq8ZJ9WMR6PXijHlC3ksp0IpuhK6bougvQrchUAfzRLnbsen0Cqvw==}
    cpu: [arm]
    os: [linux]

  '@img/sharp-libvips-linux-ppc64@1.2.0':
    resolution: {integrity: sha512-Xod/7KaDDHkYu2phxxfeEPXfVXFKx70EAFZ0qyUdOjCcxbjqyJOEUpDe6RIyaunGxT34Anf9ue/wuWOqBW2WcQ==}
    cpu: [ppc64]
    os: [linux]

  '@img/sharp-libvips-linux-s390x@1.0.4':
    resolution: {integrity: sha512-u7Wz6ntiSSgGSGcjZ55im6uvTrOxSIS8/dgoVMoiGE9I6JAfU50yH5BoDlYA1tcuGS7g/QNtetJnxA6QEsCVTA==}
    cpu: [s390x]
    os: [linux]

  '@img/sharp-libvips-linux-s390x@1.2.0':
    resolution: {integrity: sha512-eMKfzDxLGT8mnmPJTNMcjfO33fLiTDsrMlUVcp6b96ETbnJmd4uvZxVJSKPQfS+odwfVaGifhsB07J1LynFehw==}
    cpu: [s390x]
    os: [linux]

  '@img/sharp-libvips-linux-x64@1.0.4':
    resolution: {integrity: sha512-MmWmQ3iPFZr0Iev+BAgVMb3ZyC4KeFc3jFxnNbEPas60e1cIfevbtuyf9nDGIzOaW9PdnDciJm+wFFaTlj5xYw==}
    cpu: [x64]
    os: [linux]

  '@img/sharp-libvips-linux-x64@1.2.0':
    resolution: {integrity: sha512-ZW3FPWIc7K1sH9E3nxIGB3y3dZkpJlMnkk7z5tu1nSkBoCgw2nSRTFHI5pB/3CQaJM0pdzMF3paf9ckKMSE9Tg==}
    cpu: [x64]
    os: [linux]

  '@img/sharp-libvips-linuxmusl-arm64@1.0.4':
    resolution: {integrity: sha512-9Ti+BbTYDcsbp4wfYib8Ctm1ilkugkA/uscUn6UXK1ldpC1JjiXbLfFZtRlBhjPZ5o1NCLiDbg8fhUPKStHoTA==}
    cpu: [arm64]
    os: [linux]

  '@img/sharp-libvips-linuxmusl-arm64@1.2.0':
    resolution: {integrity: sha512-UG+LqQJbf5VJ8NWJ5Z3tdIe/HXjuIdo4JeVNADXBFuG7z9zjoegpzzGIyV5zQKi4zaJjnAd2+g2nna8TZvuW9Q==}
    cpu: [arm64]
    os: [linux]

  '@img/sharp-libvips-linuxmusl-x64@1.0.4':
    resolution: {integrity: sha512-viYN1KX9m+/hGkJtvYYp+CCLgnJXwiQB39damAO7WMdKWlIhmYTfHjwSbQeUK/20vY154mwezd9HflVFM1wVSw==}
    cpu: [x64]
    os: [linux]

  '@img/sharp-libvips-linuxmusl-x64@1.2.0':
    resolution: {integrity: sha512-SRYOLR7CXPgNze8akZwjoGBoN1ThNZoqpOgfnOxmWsklTGVfJiGJoC/Lod7aNMGA1jSsKWM1+HRX43OP6p9+6Q==}
    cpu: [x64]
    os: [linux]

  '@img/sharp-linux-arm64@0.33.5':
    resolution: {integrity: sha512-JMVv+AMRyGOHtO1RFBiJy/MBsgz0x4AWrT6QoEVVTyh1E39TrCUpTRI7mx9VksGX4awWASxqCYLCV4wBZHAYxA==}
    engines: {node: ^18.17.0 || ^20.3.0 || >=21.0.0}
    cpu: [arm64]
    os: [linux]

  '@img/sharp-linux-arm64@0.34.3':
    resolution: {integrity: sha512-QdrKe3EvQrqwkDrtuTIjI0bu6YEJHTgEeqdzI3uWJOH6G1O8Nl1iEeVYRGdj1h5I21CqxSvQp1Yv7xeU3ZewbA==}
    engines: {node: ^18.17.0 || ^20.3.0 || >=21.0.0}
    cpu: [arm64]
    os: [linux]

  '@img/sharp-linux-arm@0.33.5':
    resolution: {integrity: sha512-JTS1eldqZbJxjvKaAkxhZmBqPRGmxgu+qFKSInv8moZ2AmT5Yib3EQ1c6gp493HvrvV8QgdOXdyaIBrhvFhBMQ==}
    engines: {node: ^18.17.0 || ^20.3.0 || >=21.0.0}
    cpu: [arm]
    os: [linux]

  '@img/sharp-linux-arm@0.34.3':
    resolution: {integrity: sha512-oBK9l+h6KBN0i3dC8rYntLiVfW8D8wH+NPNT3O/WBHeW0OQWCjfWksLUaPidsrDKpJgXp3G3/hkmhptAW0I3+A==}
    engines: {node: ^18.17.0 || ^20.3.0 || >=21.0.0}
    cpu: [arm]
    os: [linux]

  '@img/sharp-linux-ppc64@0.34.3':
    resolution: {integrity: sha512-GLtbLQMCNC5nxuImPR2+RgrviwKwVql28FWZIW1zWruy6zLgA5/x2ZXk3mxj58X/tszVF69KK0Is83V8YgWhLA==}
    engines: {node: ^18.17.0 || ^20.3.0 || >=21.0.0}
    cpu: [ppc64]
    os: [linux]

  '@img/sharp-linux-s390x@0.33.5':
    resolution: {integrity: sha512-y/5PCd+mP4CA/sPDKl2961b+C9d+vPAveS33s6Z3zfASk2j5upL6fXVPZi7ztePZ5CuH+1kW8JtvxgbuXHRa4Q==}
    engines: {node: ^18.17.0 || ^20.3.0 || >=21.0.0}
    cpu: [s390x]
    os: [linux]

  '@img/sharp-linux-s390x@0.34.3':
    resolution: {integrity: sha512-3gahT+A6c4cdc2edhsLHmIOXMb17ltffJlxR0aC2VPZfwKoTGZec6u5GrFgdR7ciJSsHT27BD3TIuGcuRT0KmQ==}
    engines: {node: ^18.17.0 || ^20.3.0 || >=21.0.0}
    cpu: [s390x]
    os: [linux]

  '@img/sharp-linux-x64@0.33.5':
    resolution: {integrity: sha512-opC+Ok5pRNAzuvq1AG0ar+1owsu842/Ab+4qvU879ippJBHvyY5n2mxF1izXqkPYlGuP/M556uh53jRLJmzTWA==}
    engines: {node: ^18.17.0 || ^20.3.0 || >=21.0.0}
    cpu: [x64]
    os: [linux]

  '@img/sharp-linux-x64@0.34.3':
    resolution: {integrity: sha512-8kYso8d806ypnSq3/Ly0QEw90V5ZoHh10yH0HnrzOCr6DKAPI6QVHvwleqMkVQ0m+fc7EH8ah0BB0QPuWY6zJQ==}
    engines: {node: ^18.17.0 || ^20.3.0 || >=21.0.0}
    cpu: [x64]
    os: [linux]

  '@img/sharp-linuxmusl-arm64@0.33.5':
    resolution: {integrity: sha512-XrHMZwGQGvJg2V/oRSUfSAfjfPxO+4DkiRh6p2AFjLQztWUuY/o8Mq0eMQVIY7HJ1CDQUJlxGGZRw1a5bqmd1g==}
    engines: {node: ^18.17.0 || ^20.3.0 || >=21.0.0}
    cpu: [arm64]
    os: [linux]

  '@img/sharp-linuxmusl-arm64@0.34.3':
    resolution: {integrity: sha512-vAjbHDlr4izEiXM1OTggpCcPg9tn4YriK5vAjowJsHwdBIdx0fYRsURkxLG2RLm9gyBq66gwtWI8Gx0/ov+JKQ==}
    engines: {node: ^18.17.0 || ^20.3.0 || >=21.0.0}
    cpu: [arm64]
    os: [linux]

  '@img/sharp-linuxmusl-x64@0.33.5':
    resolution: {integrity: sha512-WT+d/cgqKkkKySYmqoZ8y3pxx7lx9vVejxW/W4DOFMYVSkErR+w7mf2u8m/y4+xHe7yY9DAXQMWQhpnMuFfScw==}
    engines: {node: ^18.17.0 || ^20.3.0 || >=21.0.0}
    cpu: [x64]
    os: [linux]

  '@img/sharp-linuxmusl-x64@0.34.3':
    resolution: {integrity: sha512-gCWUn9547K5bwvOn9l5XGAEjVTTRji4aPTqLzGXHvIr6bIDZKNTA34seMPgM0WmSf+RYBH411VavCejp3PkOeQ==}
    engines: {node: ^18.17.0 || ^20.3.0 || >=21.0.0}
    cpu: [x64]
    os: [linux]

  '@img/sharp-wasm32@0.33.5':
    resolution: {integrity: sha512-ykUW4LVGaMcU9lu9thv85CbRMAwfeadCJHRsg2GmeRa/cJxsVY9Rbd57JcMxBkKHag5U/x7TSBpScF4U8ElVzg==}
    engines: {node: ^18.17.0 || ^20.3.0 || >=21.0.0}
    cpu: [wasm32]

  '@img/sharp-wasm32@0.34.3':
    resolution: {integrity: sha512-+CyRcpagHMGteySaWos8IbnXcHgfDn7pO2fiC2slJxvNq9gDipYBN42/RagzctVRKgxATmfqOSulgZv5e1RdMg==}
    engines: {node: ^18.17.0 || ^20.3.0 || >=21.0.0}
    cpu: [wasm32]

  '@img/sharp-win32-arm64@0.34.3':
    resolution: {integrity: sha512-MjnHPnbqMXNC2UgeLJtX4XqoVHHlZNd+nPt1kRPmj63wURegwBhZlApELdtxM2OIZDRv/DFtLcNhVbd1z8GYXQ==}
    engines: {node: ^18.17.0 || ^20.3.0 || >=21.0.0}
    cpu: [arm64]
    os: [win32]

  '@img/sharp-win32-ia32@0.33.5':
    resolution: {integrity: sha512-T36PblLaTwuVJ/zw/LaH0PdZkRz5rd3SmMHX8GSmR7vtNSP5Z6bQkExdSK7xGWyxLw4sUknBuugTelgw2faBbQ==}
    engines: {node: ^18.17.0 || ^20.3.0 || >=21.0.0}
    cpu: [ia32]
    os: [win32]

  '@img/sharp-win32-ia32@0.34.3':
    resolution: {integrity: sha512-xuCdhH44WxuXgOM714hn4amodJMZl3OEvf0GVTm0BEyMeA2to+8HEdRPShH0SLYptJY1uBw+SCFP9WVQi1Q/cw==}
    engines: {node: ^18.17.0 || ^20.3.0 || >=21.0.0}
    cpu: [ia32]
    os: [win32]

  '@img/sharp-win32-x64@0.33.5':
    resolution: {integrity: sha512-MpY/o8/8kj+EcnxwvrP4aTJSWw/aZ7JIGR4aBeZkZw5B7/Jn+tY9/VNwtcoGmdT7GfggGIU4kygOMSbYnOrAbg==}
    engines: {node: ^18.17.0 || ^20.3.0 || >=21.0.0}
    cpu: [x64]
    os: [win32]

  '@img/sharp-win32-x64@0.34.3':
    resolution: {integrity: sha512-OWwz05d++TxzLEv4VnsTz5CmZ6mI6S05sfQGEMrNrQcOEERbX46332IvE7pO/EUiw7jUrrS40z/M7kPyjfl04g==}
    engines: {node: ^18.17.0 || ^20.3.0 || >=21.0.0}
    cpu: [x64]
    os: [win32]

  '@isaacs/cliui@8.0.2':
    resolution: {integrity: sha512-O8jcjabXaleOG9DQ0+ARXWZBTfnP4WNAqzuiJK7ll44AmxGKv/J2M4TPjxjY3znBCfvBXFzucm1twdyFybFqEA==}
    engines: {node: '>=12'}

  '@jridgewell/gen-mapping@0.3.8':
    resolution: {integrity: sha512-imAbBGkb+ebQyxKgzv5Hu2nmROxoDOXHh80evxdoXNOrvAnVx7zimzc1Oo5h9RlfV4vPXaE2iM5pOFbvOCClWA==}
    engines: {node: '>=6.0.0'}

  '@jridgewell/resolve-uri@3.1.2':
    resolution: {integrity: sha512-bRISgCIjP20/tbWSPWMEi54QVPRZExkuD9lJL+UIxUKtwVJA8wW1Trb1jMs1RFXo1CBTNZ/5hpC9QvmKWdopKw==}
    engines: {node: '>=6.0.0'}

  '@jridgewell/set-array@1.2.1':
    resolution: {integrity: sha512-R8gLRTZeyp03ymzP/6Lil/28tGeGEzhx1q2k703KGWRAI1VdvPIXdG70VJc2pAMw3NA6JKL5hhFu1sJX0Mnn/A==}
    engines: {node: '>=6.0.0'}

  '@jridgewell/sourcemap-codec@1.5.0':
    resolution: {integrity: sha512-gv3ZRaISU3fjPAgNsriBRqGWQL6quFx04YMPW/zD8XMLsU32mhCCbfbO6KZFLjvYpCZ8zyDEgqsgf+PwPaM7GQ==}

  '@jridgewell/trace-mapping@0.3.25':
    resolution: {integrity: sha512-vNk6aEwybGtawWmy/PzwnGDOjCkLWSD2wqvjGGAgOAwCGWySYXfYoxt00IJkTF+8Lb57DwOb3Aa0o9CApepiYQ==}

  '@levischuck/tiny-cbor@0.2.11':
    resolution: {integrity: sha512-llBRm4dT4Z89aRsm6u2oEZ8tfwL/2l6BwpZ7JcyieouniDECM5AqNgr/y08zalEIvW3RSK4upYyybDcmjXqAow==}

  '@napi-rs/wasm-runtime@0.2.9':
    resolution: {integrity: sha512-OKRBiajrrxB9ATokgEQoG87Z25c67pCpYcCwmXYX8PBftC9pBfN18gnm/fh1wurSLEKIAt+QRFLFCQISrb66Jg==}

  '@next/env@15.2.2-canary.1':
    resolution: {integrity: sha512-gJIXdPsuRYwu6ek2LpWrdZQ2lZhOlqdhzRtb/ExDemu8ghTzGr+7xZbgN5CAi8pwo/IhkAB4t4SFZJH+4UpNVw==}

  '@next/env@15.3.5':
    resolution: {integrity: sha512-7g06v8BUVtN2njAX/r8gheoVffhiKFVt4nx74Tt6G4Hqw9HCLYQVx/GkH2qHvPtAHZaUNZ0VXAa0pQP6v1wk7g==}

  '@next/eslint-plugin-next@14.2.5':
    resolution: {integrity: sha512-LY3btOpPh+OTIpviNojDpUdIbHW9j0JBYBjsIp8IxtDFfYFyORvw3yNq6N231FVqQA7n7lwaf7xHbVJlA1ED7g==}

  '@next/swc-darwin-arm64@15.2.2-canary.1':
    resolution: {integrity: sha512-1YqZzotgKo9zXxWa9VeqH9iL3NFkZiKvC7cNeKiytP/erBWSa/KuFJXfy5TPre9kwV24WZU7EmkPe4yYXhKkyA==}
    engines: {node: '>= 10'}
    cpu: [arm64]
    os: [darwin]

  '@next/swc-darwin-arm64@15.3.5':
    resolution: {integrity: sha512-lM/8tilIsqBq+2nq9kbTW19vfwFve0NR7MxfkuSUbRSgXlMQoJYg+31+++XwKVSXk4uT23G2eF/7BRIKdn8t8w==}
    engines: {node: '>= 10'}
    cpu: [arm64]
    os: [darwin]

  '@next/swc-darwin-x64@15.2.2-canary.1':
    resolution: {integrity: sha512-QmmTyHFiZyi+byFSQjIipABPrfbUOfwuy1lfjQ29+bK7Sjh5QO4MW8T2piLjdNZo39MDYU7PlFBd13zqzJo/ug==}
    engines: {node: '>= 10'}
    cpu: [x64]
    os: [darwin]

  '@next/swc-darwin-x64@15.3.5':
    resolution: {integrity: sha512-WhwegPQJ5IfoUNZUVsI9TRAlKpjGVK0tpJTL6KeiC4cux9774NYE9Wu/iCfIkL/5J8rPAkqZpG7n+EfiAfidXA==}
    engines: {node: '>= 10'}
    cpu: [x64]
    os: [darwin]

  '@next/swc-linux-arm64-gnu@15.2.2-canary.1':
    resolution: {integrity: sha512-XH2dvCzSmf/MgInhknYm+EdxHM0eT5WZV01qet2QSkM7YeUOKEclnqbRouyxU0sZaCm7ENnICxCiJoyatdC9yQ==}
    engines: {node: '>= 10'}
    cpu: [arm64]
    os: [linux]

  '@next/swc-linux-arm64-gnu@15.3.5':
    resolution: {integrity: sha512-LVD6uMOZ7XePg3KWYdGuzuvVboxujGjbcuP2jsPAN3MnLdLoZUXKRc6ixxfs03RH7qBdEHCZjyLP/jBdCJVRJQ==}
    engines: {node: '>= 10'}
    cpu: [arm64]
    os: [linux]

  '@next/swc-linux-arm64-musl@15.2.2-canary.1':
    resolution: {integrity: sha512-txuUjgrv3OkqB26Ib3AfdQ+VibFfzM8P2lMBihonc7+eyy9WILCg8f/n0RZo7S0KcLMhH+XZzwTcwf/iiePRcQ==}
    engines: {node: '>= 10'}
    cpu: [arm64]
    os: [linux]

  '@next/swc-linux-arm64-musl@15.3.5':
    resolution: {integrity: sha512-k8aVScYZ++BnS2P69ClK7v4nOu702jcF9AIHKu6llhHEtBSmM2zkPGl9yoqbSU/657IIIb0QHpdxEr0iW9z53A==}
    engines: {node: '>= 10'}
    cpu: [arm64]
    os: [linux]

  '@next/swc-linux-x64-gnu@15.2.2-canary.1':
    resolution: {integrity: sha512-V3ynIx9cyaQyZOkTMB705cbVe6ZCY2vJNJuKHbj+PD8CP7zyqLjXPXvIEYRgSz91njvVRRDtPXzaBcUgjaC6GQ==}
    engines: {node: '>= 10'}
    cpu: [x64]
    os: [linux]

  '@next/swc-linux-x64-gnu@15.3.5':
    resolution: {integrity: sha512-2xYU0DI9DGN/bAHzVwADid22ba5d/xrbrQlr2U+/Q5WkFUzeL0TDR963BdrtLS/4bMmKZGptLeg6282H/S2i8A==}
    engines: {node: '>= 10'}
    cpu: [x64]
    os: [linux]

  '@next/swc-linux-x64-musl@15.2.2-canary.1':
    resolution: {integrity: sha512-iulaURm0+0fTv4OfE80t4BCC/w+x4M2ykeOEEF0CE9m0JZrHhVLLrzc4AmEka61TIh783MJbcLfzZlQ1IOUhIA==}
    engines: {node: '>= 10'}
    cpu: [x64]
    os: [linux]

  '@next/swc-linux-x64-musl@15.3.5':
    resolution: {integrity: sha512-TRYIqAGf1KCbuAB0gjhdn5Ytd8fV+wJSM2Nh2is/xEqR8PZHxfQuaiNhoF50XfY90sNpaRMaGhF6E+qjV1b9Tg==}
    engines: {node: '>= 10'}
    cpu: [x64]
    os: [linux]

  '@next/swc-win32-arm64-msvc@15.2.2-canary.1':
    resolution: {integrity: sha512-djFvbwf87HarIFzyMXkMbE0sZVBxKPSgyT0GxjusFhKCctL1bGw3/C9zlgAfbWKOeV9G+jkgvD9NHOdjZm8OKA==}
    engines: {node: '>= 10'}
    cpu: [arm64]
    os: [win32]

  '@next/swc-win32-arm64-msvc@15.3.5':
    resolution: {integrity: sha512-h04/7iMEUSMY6fDGCvdanKqlO1qYvzNxntZlCzfE8i5P0uqzVQWQquU1TIhlz0VqGQGXLrFDuTJVONpqGqjGKQ==}
    engines: {node: '>= 10'}
    cpu: [arm64]
    os: [win32]

  '@next/swc-win32-x64-msvc@15.2.2-canary.1':
    resolution: {integrity: sha512-nskCSe2WQi407nPOfVeNDlXfLFYG6T/u0hJhBVOFPOASQHb47iBbSVe/QKw/GCnjcexISKEZAkG/0koCcCEo4g==}
    engines: {node: '>= 10'}
    cpu: [x64]
    os: [win32]

  '@next/swc-win32-x64-msvc@15.3.5':
    resolution: {integrity: sha512-5fhH6fccXxnX2KhllnGhkYMndhOiLOLEiVGYjP2nizqeGWkN10sA9taATlXwake2E2XMvYZjjz0Uj7T0y+z1yw==}
    engines: {node: '>= 10'}
    cpu: [x64]
    os: [win32]

  '@noble/ciphers@0.6.0':
    resolution: {integrity: sha512-mIbq/R9QXk5/cTfESb1OKtyFnk7oc1Om/8onA1158K9/OZUQFDEVy55jVTato+xmp3XX6F6Qh0zz0Nc1AxAlRQ==}

  '@noble/hashes@1.8.0':
    resolution: {integrity: sha512-jCs9ldd7NwzpgXDIf6P3+NrHh9/sD6CQdxHyjQI+h/6rDNo88ypBxxz45UDuZHz9r3tNz7N/VInSVoVdtXEI4A==}
    engines: {node: ^14.21.3 || >=16}

  '@nodelib/fs.scandir@2.1.5':
    resolution: {integrity: sha512-vq24Bq3ym5HEQm2NKCr3yXDwjc7vTsEThRDnkp2DK9p1uqLR+DHurm/NOTo0KG7HYHU7eppKZj3MyqYuMBf62g==}
    engines: {node: '>= 8'}

  '@nodelib/fs.stat@2.0.5':
    resolution: {integrity: sha512-RkhPPp2zrqDAQA/2jNhnztcPAlv64XdhIp7a7454A5ovI7Bukxgt7MX7udwAu3zg1DcpPU0rz3VV1SeaqvY4+A==}
    engines: {node: '>= 8'}

  '@nodelib/fs.walk@1.2.8':
    resolution: {integrity: sha512-oGB+UxlgWcgQkgwo8GcEGwemoTFt3FIO9ababBmaGwXIoBKZ+GTy0pP185beGg7Llih/NSHSV2XAs1lnznocSg==}
    engines: {node: '>= 8'}

  '@nolyfill/is-core-module@1.0.39':
    resolution: {integrity: sha512-nn5ozdjYQpUCZlWGuxcJY/KpxkWQs4DcbMCmKojjyrYDEAGy4Ce19NN4v5MduafTwJlbKc99UA8YhSVqq9yPZA==}
    engines: {node: '>=12.4.0'}

  '@opentelemetry/api@1.9.0':
    resolution: {integrity: sha512-3giAOQvZiH5F9bMlMiv8+GSPMeqg0dbaeo58/0SlA9sxSqZhnUtxzX9/2FzyhS9sWQf5S0GJE0AKBrFqjpeYcg==}
    engines: {node: '>=8.0.0'}

  '@peculiar/asn1-android@2.3.16':
    resolution: {integrity: sha512-a1viIv3bIahXNssrOIkXZIlI2ePpZaNmR30d4aBL99mu2rO+mT9D6zBsp7H6eROWGtmwv0Ionp5olJurIo09dw==}

  '@peculiar/asn1-ecc@2.3.15':
    resolution: {integrity: sha512-/HtR91dvgog7z/WhCVdxZJ/jitJuIu8iTqiyWVgRE9Ac5imt2sT/E4obqIVGKQw7PIy+X6i8lVBoT6wC73XUgA==}

  '@peculiar/asn1-rsa@2.3.15':
    resolution: {integrity: sha512-p6hsanvPhexRtYSOHihLvUUgrJ8y0FtOM97N5UEpC+VifFYyZa0iZ5cXjTkZoDwxJ/TTJ1IJo3HVTB2JJTpXvg==}

  '@peculiar/asn1-schema@2.3.15':
    resolution: {integrity: sha512-QPeD8UA8axQREpgR5UTAfu2mqQmm97oUqahDtNdBcfj3qAnoXzFdQW+aNf/tD2WVXF8Fhmftxoj0eMIT++gX2w==}

  '@peculiar/asn1-x509@2.3.15':
    resolution: {integrity: sha512-0dK5xqTqSLaxv1FHXIcd4Q/BZNuopg+u1l23hT9rOmQ1g4dNtw0g/RnEi+TboB0gOwGtrWn269v27cMgchFIIg==}

  '@pkgjs/parseargs@0.11.0':
    resolution: {integrity: sha512-+1VkjdD0QBLPodGrJUeqarH8VAIvQODIbwh9XpP5Syisf7YoQgsJKPNFoqqLQlu+VQ/tVSshMR6loPMn8U+dPg==}
    engines: {node: '>=14'}

  '@playwright/test@1.52.0':
    resolution: {integrity: sha512-uh6W7sb55hl7D6vsAeA+V2p5JnlAqzhqFyF0VcJkKZXkgnFcVG9PziERRHQfPLfNGx1C292a4JqbWzhR8L4R1g==}
    engines: {node: '>=18'}
    hasBin: true

  '@radix-ui/number@1.1.1':
    resolution: {integrity: sha512-MkKCwxlXTgz6CFoJx3pCwn07GKp36+aZyu/u2Ln2VrA5DcdyCZkASEDBTd8x5whTQQL5CiYf4prXKLcgQdv29g==}

  '@radix-ui/primitive@1.1.2':
    resolution: {integrity: sha512-XnbHrrprsNqZKQhStrSwgRUQzoCI1glLzdw79xiZPoofhGICeZRSQ3dIxAKH1gb3OHfNf4d6f+vAv3kil2eggA==}

  '@radix-ui/react-alert-dialog@1.1.11':
    resolution: {integrity: sha512-4KfkwrFnAw3Y5Jeoq6G+JYSKW0JfIS3uDdFC/79Jw9AsMayZMizSSMxk1gkrolYXsa/WzbbDfOA7/D8N5D+l1g==}
    peerDependencies:
      '@types/react': '*'
      '@types/react-dom': '*'
      react: 19.0.0-rc-45804af1-20241021
      react-dom: ^16.8 || ^17.0 || ^18.0 || ^19.0 || ^19.0.0-rc
    peerDependenciesMeta:
      '@types/react':
        optional: true
      '@types/react-dom':
        optional: true

  '@radix-ui/react-arrow@1.1.4':
    resolution: {integrity: sha512-qz+fxrqgNxG0dYew5l7qR3c7wdgRu1XVUHGnGYX7rg5HM4p9SWaRmJwfgR3J0SgyUKayLmzQIun+N6rWRgiRKw==}
    peerDependencies:
      '@types/react': '*'
      '@types/react-dom': '*'
      react: 19.0.0-rc-45804af1-20241021
      react-dom: ^16.8 || ^17.0 || ^18.0 || ^19.0 || ^19.0.0-rc
    peerDependenciesMeta:
      '@types/react':
        optional: true
      '@types/react-dom':
        optional: true

  '@radix-ui/react-arrow@1.1.7':
    resolution: {integrity: sha512-F+M1tLhO+mlQaOWspE8Wstg+z6PwxwRd8oQ8IXceWz92kfAmalTRf0EjrouQeo7QssEPfCn05B4Ihs1K9WQ/7w==}
    peerDependencies:
      '@types/react': '*'
      '@types/react-dom': '*'
      react: 19.0.0-rc-45804af1-20241021
      react-dom: ^16.8 || ^17.0 || ^18.0 || ^19.0 || ^19.0.0-rc
    peerDependenciesMeta:
      '@types/react':
        optional: true
      '@types/react-dom':
        optional: true

  '@radix-ui/react-checkbox@1.2.3':
    resolution: {integrity: sha512-pHVzDYsnaDmBlAuwim45y3soIN8H4R7KbkSVirGhXO+R/kO2OLCe0eucUEbddaTcdMHHdzcIGHtZSMSQlA+apw==}
    peerDependencies:
      '@types/react': '*'
      '@types/react-dom': '*'
      react: 19.0.0-rc-45804af1-20241021
      react-dom: ^16.8 || ^17.0 || ^18.0 || ^19.0 || ^19.0.0-rc
    peerDependenciesMeta:
      '@types/react':
        optional: true
      '@types/react-dom':
        optional: true

  '@radix-ui/react-collection@1.1.4':
    resolution: {integrity: sha512-cv4vSf7HttqXilDnAnvINd53OTl1/bjUYVZrkFnA7nwmY9Ob2POUy0WY0sfqBAe1s5FyKsyceQlqiEGPYNTadg==}
    peerDependencies:
      '@types/react': '*'
      '@types/react-dom': '*'
      react: 19.0.0-rc-45804af1-20241021
      react-dom: ^16.8 || ^17.0 || ^18.0 || ^19.0 || ^19.0.0-rc
    peerDependenciesMeta:
      '@types/react':
        optional: true
      '@types/react-dom':
        optional: true

  '@radix-ui/react-compose-refs@1.1.2':
    resolution: {integrity: sha512-z4eqJvfiNnFMHIIvXP3CY57y2WJs5g2v3X0zm9mEJkrkNv4rDxu+sg9Jh8EkXyeqBkB7SOcboo9dMVqhyrACIg==}
    peerDependencies:
      '@types/react': '*'
      react: 19.0.0-rc-45804af1-20241021
    peerDependenciesMeta:
      '@types/react':
        optional: true

  '@radix-ui/react-context@1.1.2':
    resolution: {integrity: sha512-jCi/QKUM2r1Ju5a3J64TH2A5SpKAgh0LpknyqdQ4m6DCV0xJ2HG1xARRwNGPQfi1SLdLWZ1OJz6F4OMBBNiGJA==}
    peerDependencies:
      '@types/react': '*'
      react: 19.0.0-rc-45804af1-20241021
    peerDependenciesMeta:
      '@types/react':
        optional: true

  '@radix-ui/react-dialog@1.1.11':
    resolution: {integrity: sha512-yI7S1ipkP5/+99qhSI6nthfo/tR6bL6Zgxi/+1UO6qPa6UeM6nlafWcQ65vB4rU2XjgjMfMhI3k9Y5MztA62VQ==}
    peerDependencies:
      '@types/react': '*'
      '@types/react-dom': '*'
      react: 19.0.0-rc-45804af1-20241021
      react-dom: ^16.8 || ^17.0 || ^18.0 || ^19.0 || ^19.0.0-rc
    peerDependenciesMeta:
      '@types/react':
        optional: true
      '@types/react-dom':
        optional: true

  '@radix-ui/react-direction@1.1.1':
    resolution: {integrity: sha512-1UEWRX6jnOA2y4H5WczZ44gOOjTEmlqv1uNW4GAJEO5+bauCBhv8snY65Iw5/VOS/ghKN9gr2KjnLKxrsvoMVw==}
    peerDependencies:
      '@types/react': '*'
      react: 19.0.0-rc-45804af1-20241021
    peerDependenciesMeta:
      '@types/react':
        optional: true

  '@radix-ui/react-dismissable-layer@1.1.10':
    resolution: {integrity: sha512-IM1zzRV4W3HtVgftdQiiOmA0AdJlCtMLe00FXaHwgt3rAnNsIyDqshvkIW3hj/iu5hu8ERP7KIYki6NkqDxAwQ==}
    peerDependencies:
      '@types/react': '*'
      '@types/react-dom': '*'
      react: 19.0.0-rc-45804af1-20241021
      react-dom: ^16.8 || ^17.0 || ^18.0 || ^19.0 || ^19.0.0-rc
    peerDependenciesMeta:
      '@types/react':
        optional: true
      '@types/react-dom':
        optional: true

  '@radix-ui/react-dismissable-layer@1.1.7':
    resolution: {integrity: sha512-j5+WBUdhccJsmH5/H0K6RncjDtoALSEr6jbkaZu+bjw6hOPOhHycr6vEUujl+HBK8kjUfWcoCJXxP6e4lUlMZw==}
    peerDependencies:
      '@types/react': '*'
      '@types/react-dom': '*'
      react: 19.0.0-rc-45804af1-20241021
      react-dom: ^16.8 || ^17.0 || ^18.0 || ^19.0 || ^19.0.0-rc
    peerDependenciesMeta:
      '@types/react':
        optional: true
      '@types/react-dom':
        optional: true

  '@radix-ui/react-dropdown-menu@2.1.12':
    resolution: {integrity: sha512-VJoMs+BWWE7YhzEQyVwvF9n22Eiyr83HotCVrMQzla/OwRovXCgah7AcaEr4hMNj4gJxSdtIbcHGvmJXOoJVHA==}
    peerDependencies:
      '@types/react': '*'
      '@types/react-dom': '*'
      react: 19.0.0-rc-45804af1-20241021
      react-dom: ^16.8 || ^17.0 || ^18.0 || ^19.0 || ^19.0.0-rc
    peerDependenciesMeta:
      '@types/react':
        optional: true
      '@types/react-dom':
        optional: true

  '@radix-ui/react-focus-guards@1.1.2':
    resolution: {integrity: sha512-fyjAACV62oPV925xFCrH8DR5xWhg9KYtJT4s3u54jxp+L/hbpTY2kIeEFFbFe+a/HCE94zGQMZLIpVTPVZDhaA==}
    peerDependencies:
      '@types/react': '*'
      react: 19.0.0-rc-45804af1-20241021
    peerDependenciesMeta:
      '@types/react':
        optional: true

  '@radix-ui/react-focus-scope@1.1.4':
    resolution: {integrity: sha512-r2annK27lIW5w9Ho5NyQgqs0MmgZSTIKXWpVCJaLC1q2kZrZkcqnmHkCHMEmv8XLvsLlurKMPT+kbKkRkm/xVA==}
    peerDependencies:
      '@types/react': '*'
      '@types/react-dom': '*'
      react: 19.0.0-rc-45804af1-20241021
      react-dom: ^16.8 || ^17.0 || ^18.0 || ^19.0 || ^19.0.0-rc
    peerDependenciesMeta:
      '@types/react':
        optional: true
      '@types/react-dom':
        optional: true

  '@radix-ui/react-focus-scope@1.1.7':
    resolution: {integrity: sha512-t2ODlkXBQyn7jkl6TNaw/MtVEVvIGelJDCG41Okq/KwUsJBwQ4XVZsHAVUkK4mBv3ewiAS3PGuUWuY2BoK4ZUw==}
    peerDependencies:
      '@types/react': '*'
      '@types/react-dom': '*'
      react: 19.0.0-rc-45804af1-20241021
      react-dom: ^16.8 || ^17.0 || ^18.0 || ^19.0 || ^19.0.0-rc
    peerDependenciesMeta:
      '@types/react':
        optional: true
      '@types/react-dom':
        optional: true

  '@radix-ui/react-icons@1.3.2':
    resolution: {integrity: sha512-fyQIhGDhzfc9pK2kH6Pl9c4BDJGfMkPqkyIgYDthyNYoNg3wVhoJMMh19WS4Up/1KMPFVpNsT2q3WmXn2N1m6g==}
    peerDependencies:
      react: 19.0.0-rc-45804af1-20241021

  '@radix-ui/react-id@1.1.1':
    resolution: {integrity: sha512-kGkGegYIdQsOb4XjsfM97rXsiHaBwco+hFI66oO4s9LU+PLAC5oJ7khdOVFxkhsmlbpUqDAvXw11CluXP+jkHg==}
    peerDependencies:
      '@types/react': '*'
      react: 19.0.0-rc-45804af1-20241021
    peerDependenciesMeta:
      '@types/react':
        optional: true

  '@radix-ui/react-label@2.1.4':
    resolution: {integrity: sha512-wy3dqizZnZVV4ja0FNnUhIWNwWdoldXrneEyUcVtLYDAt8ovGS4ridtMAOGgXBBIfggL4BOveVWsjXDORdGEQg==}
    peerDependencies:
      '@types/react': '*'
      '@types/react-dom': '*'
      react: 19.0.0-rc-45804af1-20241021
      react-dom: ^16.8 || ^17.0 || ^18.0 || ^19.0 || ^19.0.0-rc
    peerDependenciesMeta:
      '@types/react':
        optional: true
      '@types/react-dom':
        optional: true

  '@radix-ui/react-menu@2.1.12':
    resolution: {integrity: sha512-+qYq6LfbiGo97Zz9fioX83HCiIYYFNs8zAsVCMQrIakoNYylIzWuoD/anAD3UzvvR6cnswmfRFJFq/zYYq/k7Q==}
    peerDependencies:
      '@types/react': '*'
      '@types/react-dom': '*'
      react: 19.0.0-rc-45804af1-20241021
      react-dom: ^16.8 || ^17.0 || ^18.0 || ^19.0 || ^19.0.0-rc
    peerDependenciesMeta:
      '@types/react':
        optional: true
      '@types/react-dom':
        optional: true

  '@radix-ui/react-popover@1.1.14':
    resolution: {integrity: sha512-ODz16+1iIbGUfFEfKx2HTPKizg2MN39uIOV8MXeHnmdd3i/N9Wt7vU46wbHsqA0xoaQyXVcs0KIlBdOA2Y95bw==}
    peerDependencies:
      '@types/react': '*'
      '@types/react-dom': '*'
      react: 19.0.0-rc-45804af1-20241021
      react-dom: ^16.8 || ^17.0 || ^18.0 || ^19.0 || ^19.0.0-rc
    peerDependenciesMeta:
      '@types/react':
        optional: true
      '@types/react-dom':
        optional: true

  '@radix-ui/react-popper@1.2.4':
    resolution: {integrity: sha512-3p2Rgm/a1cK0r/UVkx5F/K9v/EplfjAeIFCGOPYPO4lZ0jtg4iSQXt/YGTSLWaf4x7NG6Z4+uKFcylcTZjeqDA==}
    peerDependencies:
      '@types/react': '*'
      '@types/react-dom': '*'
      react: 19.0.0-rc-45804af1-20241021
      react-dom: ^16.8 || ^17.0 || ^18.0 || ^19.0 || ^19.0.0-rc
    peerDependenciesMeta:
      '@types/react':
        optional: true
      '@types/react-dom':
        optional: true

  '@radix-ui/react-popper@1.2.7':
    resolution: {integrity: sha512-IUFAccz1JyKcf/RjB552PlWwxjeCJB8/4KxT7EhBHOJM+mN7LdW+B3kacJXILm32xawcMMjb2i0cIZpo+f9kiQ==}
    peerDependencies:
      '@types/react': '*'
      '@types/react-dom': '*'
      react: 19.0.0-rc-45804af1-20241021
      react-dom: ^16.8 || ^17.0 || ^18.0 || ^19.0 || ^19.0.0-rc
    peerDependenciesMeta:
      '@types/react':
        optional: true
      '@types/react-dom':
        optional: true

  '@radix-ui/react-portal@1.1.6':
    resolution: {integrity: sha512-XmsIl2z1n/TsYFLIdYam2rmFwf9OC/Sh2avkbmVMDuBZIe7hSpM0cYnWPAo7nHOVx8zTuwDZGByfcqLdnzp3Vw==}
    peerDependencies:
      '@types/react': '*'
      '@types/react-dom': '*'
      react: 19.0.0-rc-45804af1-20241021
      react-dom: ^16.8 || ^17.0 || ^18.0 || ^19.0 || ^19.0.0-rc
    peerDependenciesMeta:
      '@types/react':
        optional: true
      '@types/react-dom':
        optional: true

  '@radix-ui/react-portal@1.1.9':
    resolution: {integrity: sha512-bpIxvq03if6UNwXZ+HTK71JLh4APvnXntDc6XOX8UVq4XQOVl7lwok0AvIl+b8zgCw3fSaVTZMpAPPagXbKmHQ==}
    peerDependencies:
      '@types/react': '*'
      '@types/react-dom': '*'
      react: 19.0.0-rc-45804af1-20241021
      react-dom: ^16.8 || ^17.0 || ^18.0 || ^19.0 || ^19.0.0-rc
    peerDependenciesMeta:
      '@types/react':
        optional: true
      '@types/react-dom':
        optional: true

  '@radix-ui/react-presence@1.1.4':
    resolution: {integrity: sha512-ueDqRbdc4/bkaQT3GIpLQssRlFgWaL/U2z/S31qRwwLWoxHLgry3SIfCwhxeQNbirEUXFa+lq3RL3oBYXtcmIA==}
    peerDependencies:
      '@types/react': '*'
      '@types/react-dom': '*'
      react: 19.0.0-rc-45804af1-20241021
      react-dom: ^16.8 || ^17.0 || ^18.0 || ^19.0 || ^19.0.0-rc
    peerDependenciesMeta:
      '@types/react':
        optional: true
      '@types/react-dom':
        optional: true

  '@radix-ui/react-primitive@2.1.0':
    resolution: {integrity: sha512-/J/FhLdK0zVcILOwt5g+dH4KnkonCtkVJsa2G6JmvbbtZfBEI1gMsO3QMjseL4F/SwfAMt1Vc/0XKYKq+xJ1sw==}
    peerDependencies:
      '@types/react': '*'
      '@types/react-dom': '*'
      react: 19.0.0-rc-45804af1-20241021
      react-dom: ^16.8 || ^17.0 || ^18.0 || ^19.0 || ^19.0.0-rc
    peerDependenciesMeta:
      '@types/react':
        optional: true
      '@types/react-dom':
        optional: true

  '@radix-ui/react-primitive@2.1.3':
    resolution: {integrity: sha512-m9gTwRkhy2lvCPe6QJp4d3G1TYEUHn/FzJUtq9MjH46an1wJU+GdoGC5VLof8RX8Ft/DlpshApkhswDLZzHIcQ==}
    peerDependencies:
      '@types/react': '*'
      '@types/react-dom': '*'
      react: 19.0.0-rc-45804af1-20241021
      react-dom: ^16.8 || ^17.0 || ^18.0 || ^19.0 || ^19.0.0-rc
    peerDependenciesMeta:
      '@types/react':
        optional: true
      '@types/react-dom':
        optional: true

  '@radix-ui/react-radio-group@1.3.4':
    resolution: {integrity: sha512-N4J9QFdW5zcJNxxY/zwTXBN4Uc5VEuRM7ZLjNfnWoKmNvgrPtNNw4P8zY532O3qL6aPkaNO+gY9y6bfzmH4U1g==}
    peerDependencies:
      '@types/react': '*'
      '@types/react-dom': '*'
      react: 19.0.0-rc-45804af1-20241021
      react-dom: ^16.8 || ^17.0 || ^18.0 || ^19.0 || ^19.0.0-rc
    peerDependenciesMeta:
      '@types/react':
        optional: true
      '@types/react-dom':
        optional: true

  '@radix-ui/react-roving-focus@1.1.7':
    resolution: {integrity: sha512-C6oAg451/fQT3EGbWHbCQjYTtbyjNO1uzQgMzwyivcHT3GKNEmu1q3UuREhN+HzHAVtv3ivMVK08QlC+PkYw9Q==}
    peerDependencies:
      '@types/react': '*'
      '@types/react-dom': '*'
      react: 19.0.0-rc-45804af1-20241021
      react-dom: ^16.8 || ^17.0 || ^18.0 || ^19.0 || ^19.0.0-rc
    peerDependenciesMeta:
      '@types/react':
        optional: true
      '@types/react-dom':
        optional: true

  '@radix-ui/react-select@2.2.2':
    resolution: {integrity: sha512-HjkVHtBkuq+r3zUAZ/CvNWUGKPfuicGDbgtZgiQuFmNcV5F+Tgy24ep2nsAW2nFgvhGPJVqeBZa6KyVN0EyrBA==}
    peerDependencies:
      '@types/react': '*'
      '@types/react-dom': '*'
      react: 19.0.0-rc-45804af1-20241021
      react-dom: ^16.8 || ^17.0 || ^18.0 || ^19.0 || ^19.0.0-rc
    peerDependenciesMeta:
      '@types/react':
        optional: true
      '@types/react-dom':
        optional: true

  '@radix-ui/react-separator@1.1.4':
    resolution: {integrity: sha512-2fTm6PSiUm8YPq9W0E4reYuv01EE3aFSzt8edBiXqPHshF8N9+Kymt/k0/R+F3dkY5lQyB/zPtrP82phskLi7w==}
    peerDependencies:
      '@types/react': '*'
      '@types/react-dom': '*'
      react: 19.0.0-rc-45804af1-20241021
      react-dom: ^16.8 || ^17.0 || ^18.0 || ^19.0 || ^19.0.0-rc
    peerDependenciesMeta:
      '@types/react':
        optional: true
      '@types/react-dom':
        optional: true

  '@radix-ui/react-slot@1.2.0':
    resolution: {integrity: sha512-ujc+V6r0HNDviYqIK3rW4ffgYiZ8g5DEHrGJVk4x7kTlLXRDILnKX9vAUYeIsLOoDpDJ0ujpqMkjH4w2ofuo6w==}
    peerDependencies:
      '@types/react': '*'
      react: 19.0.0-rc-45804af1-20241021
    peerDependenciesMeta:
      '@types/react':
        optional: true

  '@radix-ui/react-slot@1.2.3':
    resolution: {integrity: sha512-aeNmHnBxbi2St0au6VBVC7JXFlhLlOnvIIlePNniyUNAClzmtAUEY8/pBiK3iHjufOlwA+c20/8jngo7xcrg8A==}
    peerDependencies:
      '@types/react': '*'
      react: 19.0.0-rc-45804af1-20241021
    peerDependenciesMeta:
      '@types/react':
        optional: true

  '@radix-ui/react-switch@1.2.2':
    resolution: {integrity: sha512-7Z8n6L+ifMIIYZ83f28qWSceUpkXuslI2FJ34+kDMTiyj91ENdpdQ7VCidrzj5JfwfZTeano/BnGBbu/jqa5rQ==}
    peerDependencies:
      '@types/react': '*'
      '@types/react-dom': '*'
      react: 19.0.0-rc-45804af1-20241021
      react-dom: ^16.8 || ^17.0 || ^18.0 || ^19.0 || ^19.0.0-rc
    peerDependenciesMeta:
      '@types/react':
        optional: true
      '@types/react-dom':
        optional: true

  '@radix-ui/react-tabs@1.1.9':
    resolution: {integrity: sha512-KIjtwciYvquiW/wAFkELZCVnaNLBsYNhTNcvl+zfMAbMhRkcvNuCLXDDd22L0j7tagpzVh/QwbFpwAATg7ILPw==}
    peerDependencies:
      '@types/react': '*'
      '@types/react-dom': '*'
      react: 19.0.0-rc-45804af1-20241021
      react-dom: ^16.8 || ^17.0 || ^18.0 || ^19.0 || ^19.0.0-rc
    peerDependenciesMeta:
      '@types/react':
        optional: true
      '@types/react-dom':
        optional: true

  '@radix-ui/react-toggle-group@1.1.7':
    resolution: {integrity: sha512-GRaPJhxrRSOqAcmcX3MwRL/SZACkoYdmoY9/sg7Bd5DhBYsB2t4co0NxTvVW8H7jUmieQDQwRtUlZ5Ta8UbgJA==}
    peerDependencies:
      '@types/react': '*'
      '@types/react-dom': '*'
      react: 19.0.0-rc-45804af1-20241021
      react-dom: ^16.8 || ^17.0 || ^18.0 || ^19.0 || ^19.0.0-rc
    peerDependenciesMeta:
      '@types/react':
        optional: true
      '@types/react-dom':
        optional: true

  '@radix-ui/react-toggle@1.1.6':
    resolution: {integrity: sha512-3SeJxKeO3TO1zVw1Nl++Cp0krYk6zHDHMCUXXVkosIzl6Nxcvb07EerQpyD2wXQSJ5RZajrYAmPaydU8Hk1IyQ==}
    peerDependencies:
      '@types/react': '*'
      '@types/react-dom': '*'
      react: 19.0.0-rc-45804af1-20241021
      react-dom: ^16.8 || ^17.0 || ^18.0 || ^19.0 || ^19.0.0-rc
    peerDependenciesMeta:
      '@types/react':
        optional: true
      '@types/react-dom':
        optional: true

  '@radix-ui/react-tooltip@1.2.4':
    resolution: {integrity: sha512-DyW8VVeeMSSLFvAmnVnCwvI3H+1tpJFHT50r+tdOoMse9XqYDBCcyux8u3G2y+LOpt7fPQ6KKH0mhs+ce1+Z5w==}
    peerDependencies:
      '@types/react': '*'
      '@types/react-dom': '*'
      react: 19.0.0-rc-45804af1-20241021
      react-dom: ^16.8 || ^17.0 || ^18.0 || ^19.0 || ^19.0.0-rc
    peerDependenciesMeta:
      '@types/react':
        optional: true
      '@types/react-dom':
        optional: true

  '@radix-ui/react-use-callback-ref@1.1.1':
    resolution: {integrity: sha512-FkBMwD+qbGQeMu1cOHnuGB6x4yzPjho8ap5WtbEJ26umhgqVXbhekKUQO+hZEL1vU92a3wHwdp0HAcqAUF5iDg==}
    peerDependencies:
      '@types/react': '*'
      react: 19.0.0-rc-45804af1-20241021
    peerDependenciesMeta:
      '@types/react':
        optional: true

  '@radix-ui/react-use-controllable-state@1.2.2':
    resolution: {integrity: sha512-BjasUjixPFdS+NKkypcyyN5Pmg83Olst0+c6vGov0diwTEo6mgdqVR6hxcEgFuh4QrAs7Rc+9KuGJ9TVCj0Zzg==}
    peerDependencies:
      '@types/react': '*'
      react: 19.0.0-rc-45804af1-20241021
    peerDependenciesMeta:
      '@types/react':
        optional: true

  '@radix-ui/react-use-effect-event@0.0.2':
    resolution: {integrity: sha512-Qp8WbZOBe+blgpuUT+lw2xheLP8q0oatc9UpmiemEICxGvFLYmHm9QowVZGHtJlGbS6A6yJ3iViad/2cVjnOiA==}
    peerDependencies:
      '@types/react': '*'
      react: 19.0.0-rc-45804af1-20241021
    peerDependenciesMeta:
      '@types/react':
        optional: true

  '@radix-ui/react-use-escape-keydown@1.1.1':
    resolution: {integrity: sha512-Il0+boE7w/XebUHyBjroE+DbByORGR9KKmITzbR7MyQ4akpORYP/ZmbhAr0DG7RmmBqoOnZdy2QlvajJ2QA59g==}
    peerDependencies:
      '@types/react': '*'
      react: 19.0.0-rc-45804af1-20241021
    peerDependenciesMeta:
      '@types/react':
        optional: true

  '@radix-ui/react-use-layout-effect@1.1.1':
    resolution: {integrity: sha512-RbJRS4UWQFkzHTTwVymMTUv8EqYhOp8dOOviLj2ugtTiXRaRQS7GLGxZTLL1jWhMeoSCf5zmcZkqTl9IiYfXcQ==}
    peerDependencies:
      '@types/react': '*'
      react: 19.0.0-rc-45804af1-20241021
    peerDependenciesMeta:
      '@types/react':
        optional: true

  '@radix-ui/react-use-previous@1.1.1':
    resolution: {integrity: sha512-2dHfToCj/pzca2Ck724OZ5L0EVrr3eHRNsG/b3xQJLA2hZpVCS99bLAX+hm1IHXDEnzU6by5z/5MIY794/a8NQ==}
    peerDependencies:
      '@types/react': '*'
      react: 19.0.0-rc-45804af1-20241021
    peerDependenciesMeta:
      '@types/react':
        optional: true

  '@radix-ui/react-use-rect@1.1.1':
    resolution: {integrity: sha512-QTYuDesS0VtuHNNvMh+CjlKJ4LJickCMUAqjlE3+j8w+RlRpwyX3apEQKGFzbZGdo7XNG1tXa+bQqIE7HIXT2w==}
    peerDependencies:
      '@types/react': '*'
      react: 19.0.0-rc-45804af1-20241021
    peerDependenciesMeta:
      '@types/react':
        optional: true

  '@radix-ui/react-use-size@1.1.1':
    resolution: {integrity: sha512-ewrXRDTAqAXlkl6t/fkXWNAhFX9I+CkKlw6zjEwk86RSPKwZr3xpBRso655aqYafwtnbpHLj6toFzmd6xdVptQ==}
    peerDependencies:
      '@types/react': '*'
      react: 19.0.0-rc-45804af1-20241021
    peerDependenciesMeta:
      '@types/react':
        optional: true

  '@radix-ui/react-visually-hidden@1.2.0':
    resolution: {integrity: sha512-rQj0aAWOpCdCMRbI6pLQm8r7S2BM3YhTa0SzOYD55k+hJA8oo9J+H+9wLM9oMlZWOX/wJWPTzfDfmZkf7LvCfg==}
    peerDependencies:
      '@types/react': '*'
      '@types/react-dom': '*'
      react: 19.0.0-rc-45804af1-20241021
      react-dom: ^16.8 || ^17.0 || ^18.0 || ^19.0 || ^19.0.0-rc
    peerDependenciesMeta:
      '@types/react':
        optional: true
      '@types/react-dom':
        optional: true

  '@radix-ui/rect@1.1.1':
    resolution: {integrity: sha512-HPwpGIzkl28mWyZqG52jiqDJ12waP11Pa1lGoiyUkIEuMLBP0oeK/C89esbXrxsky5we7dfd8U58nm0SgAWpVw==}

  '@react-email/render@1.0.6':
    resolution: {integrity: sha512-zNueW5Wn/4jNC1c5LFgXzbUdv5Lhms+FWjOvWAhal7gx5YVf0q6dPJ0dnR70+ifo59gcMLwCZEaTS9EEuUhKvQ==}
    engines: {node: '>=18.0.0'}
    peerDependencies:
      react: 19.0.0-rc-45804af1-20241021
      react-dom: ^18.0 || ^19.0 || ^19.0.0-rc

  '@resvg/resvg-wasm@2.4.0':
    resolution: {integrity: sha512-C7c51Nn4yTxXFKvgh2txJFNweaVcfUPQxwEUFw4aWsCmfiBDJsTSwviIF8EcwjQ6k8bPyMWCl1vw4BdxE569Cg==}
    engines: {node: '>= 10'}

  '@rtsao/scc@1.1.0':
    resolution: {integrity: sha512-zt6OdqaDoOnJ1ZYsCYGt9YmWzDXl4vQdKTyJev62gFhRGKdx7mcT54V9KIjg+d2wi9EXsPvAPKe7i7WjfVWB8g==}

  '@rushstack/eslint-patch@1.11.0':
    resolution: {integrity: sha512-zxnHvoMQVqewTJr/W4pKjF0bMGiKJv1WX7bSrkl46Hg0QjESbzBROWK0Wg4RphzSOS5Jiy7eFimmM3UgMrMZbQ==}

  '@selderee/plugin-htmlparser2@0.11.0':
    resolution: {integrity: sha512-P33hHGdldxGabLFjPPpaTxVolMrzrcegejx+0GxjrIb9Zv48D8yAIA/QTDR2dFl7Uz7urX8aX6+5bCZslr+gWQ==}

  '@shuding/opentype.js@1.4.0-beta.0':
    resolution: {integrity: sha512-3NgmNyH3l/Hv6EvsWJbsvpcpUba6R8IREQ83nH83cyakCw7uM1arZKNfHwv1Wz6jgqrF/j4x5ELvR6PnK9nTcA==}
    engines: {node: '>= 8.0.0'}
    hasBin: true

  '@simplewebauthn/browser@13.1.0':
    resolution: {integrity: sha512-WuHZ/PYvyPJ9nxSzgHtOEjogBhwJfC8xzYkPC+rR/+8chl/ft4ngjiK8kSU5HtRJfczupyOh33b25TjYbvwAcg==}

  '@simplewebauthn/server@13.1.1':
    resolution: {integrity: sha512-1hsLpRHfSuMB9ee2aAdh0Htza/X3f4djhYISrggqGe3xopNjOcePiSDkDDoPzDYaaMCrbqGP1H2TYU7bgL9PmA==}
    engines: {node: '>=20.0.0'}

  '@sindresorhus/is@4.6.0':
    resolution: {integrity: sha512-t09vSN3MdfsyCHoFcTRCH/iUtG7OJ0CsjzB8cjAmKc/va/kIgeDI/TxsigdncE/4be734m0cvIYwNaV4i2XqAw==}
    engines: {node: '>=10'}

  '@swc/counter@0.1.3':
    resolution: {integrity: sha512-e2BR4lsJkkRlKZ/qCHPw9ZaSxc0MVUd7gtbtaB7aMvHeJVYe8sOB8DBZkP2DtISHGSku9sCK6T6cnY0CtXrOCQ==}

  '@swc/helpers@0.5.15':
    resolution: {integrity: sha512-JQ5TuMi45Owi4/BIMAJBoSQoOJu12oOk/gADqlcUL9JEdHB8vyjUSsxqeNXnmXHjYKMi2WcYtezGEEhqUI/E2g==}

  '@tailwindcss/typography@0.5.16':
    resolution: {integrity: sha512-0wDLwCVF5V3x3b1SGXPCDcdsbDHMBe+lkFzBRaHeLvNi+nrrnZ1lA18u+OTWO8iSWU2GxUOCvlXtDuqftc1oiA==}
    peerDependencies:
      tailwindcss: '>=3.0.0 || insiders || >=4.0.0-alpha.20 || >=4.0.0-beta.1'

  '@tavily/core@0.3.7':
    resolution: {integrity: sha512-WnEeWfXGajam+uyWMf7qtEAKnitYWy9Bb6OFPtCEeT1GyXMqvpUd+4itssGnDt6RLFHv23erlt6MyPXKMD8CPA==}

  '@tybys/wasm-util@0.9.0':
    resolution: {integrity: sha512-6+7nlbMVX/PVDCwaIQ8nTOPveOcFLSt8GcXdx8hD0bt39uWxYT88uXzqTd4fTvqta7oeUJqudepapKNt2DYJFw==}

  '@types/d3-scale@4.0.9':
    resolution: {integrity: sha512-dLmtwB8zkAeO/juAMfnV+sItKjlsw2lKdZVVy6LRr0cBmegxSABiLEpGVmSJJ8O08i4+sGR6qQtb6WtuwJdvVw==}

  '@types/d3-time@3.0.4':
    resolution: {integrity: sha512-yuzZug1nkAAaBlBBikKZTgzCeA+k1uy4ZFwWANOfKw5z5LRhV0gNA7gNkKm7HoK+HRN0wX3EkxGk0fpbWhmB7g==}

  '@types/debug@4.1.12':
    resolution: {integrity: sha512-vIChWdVG3LG1SMxEvI/AK+FWJthlrqlTu7fbrlywTkkaONwk/UAGaULXRlf8vkzFBLVm0zkMdCquhL5aOjhXPQ==}

  '@types/diff-match-patch@1.0.36':
    resolution: {integrity: sha512-xFdR6tkm0MWvBfO8xXCSsinYxHcqkQUlcHeSpMC2ukzOb6lwQAfDmW+Qt0AvlGd8HpsS28qKsB+oPeJn9I39jg==}

  '@types/diff@7.0.2':
    resolution: {integrity: sha512-JSWRMozjFKsGlEjiiKajUjIJVKuKdE3oVy2DNtK+fUo8q82nhFZ2CPQwicAIkXrofahDXrWJ7mjelvZphMS98Q==}

  '@types/estree-jsx@1.0.5':
    resolution: {integrity: sha512-52CcUVNFyfb1A2ALocQw/Dd1BQFNmSdkuC3BkZ6iqhdMfQz7JWOFRuJFloOzjk+6WijU56m9oKXFAXc7o3Towg==}

  '@types/estree@1.0.7':
    resolution: {integrity: sha512-w28IoSUCJpidD/TGviZwwMJckNESJZXFu7NBZ5YJ4mEUnNraUn9Pm8HSZm/jDF1pDWYKspWE7oVphigUPRakIQ==}

  '@types/hast@3.0.4':
    resolution: {integrity: sha512-WPs+bbQw5aCj+x6laNGWLH3wviHtoCv/P3+otBhbOhJgG8qtpdAMlTCxLtsTWA7LH1Oh/bFCHsBn0TPS5m30EQ==}

  '@types/json5@0.0.29':
    resolution: {integrity: sha512-dRLjCWHYg4oaA77cxO64oO+7JwCwnIzkZPdrrC71jQmQtlhM556pwKo5bUzqvZndkVbeFLIIi+9TC40JNF5hNQ==}

  '@types/linkify-it@5.0.0':
    resolution: {integrity: sha512-sVDA58zAw4eWAffKOaQH5/5j3XeayukzDk+ewSsnv3p4yJEZHCCzMDiZM8e0OUrRvmpGZ85jf4yDHkHsgBNr9Q==}

  '@types/lodash.debounce@4.0.9':
    resolution: {integrity: sha512-Ma5JcgTREwpLRwMM+XwBR7DaWe96nC38uCBDFKZWbNKD+osjVzdpnUSwBcqCptrp16sSOLBAUb50Car5I0TCsQ==}

  '@types/lodash@4.17.16':
    resolution: {integrity: sha512-HX7Em5NYQAXKW+1T+FiuG27NGwzJfCX3s1GjOa7ujxZa52kjJLOr4FUxT+giF6Tgxv1e+/czV/iTtBw27WTU9g==}

  '@types/markdown-it@14.1.2':
    resolution: {integrity: sha512-promo4eFwuiW+TfGxhi+0x3czqTYJkG8qB17ZUJiVF10Xm7NLVRSLUsfRTU/6h1e24VvRnXCx+hG7li58lkzog==}

  '@types/marked@6.0.0':
    resolution: {integrity: sha512-jmjpa4BwUsmhxcfsgUit/7A9KbrC48Q0q8KvnY107ogcjGgTFDlIL3RpihNpx2Mu1hM4mdFQjoVc4O6JoGKHsA==}
    deprecated: This is a stub types definition. marked provides its own type definitions, so you do not need this installed.

  '@types/mdast@4.0.4':
    resolution: {integrity: sha512-kGaNbPh1k7AFzgpud/gMdvIm5xuECykRR+JnWKQno9TAXVa6WIVCGTPvYGekIDL4uwCZQSYbUxNBSb1aUo79oA==}

  '@types/mdurl@2.0.0':
    resolution: {integrity: sha512-RGdgjQUZba5p6QEFAVx2OGb8rQDL/cPRG7GiedRzMcJ1tYnUANBncjbSB1NRGwbvjcPeikRABz2nshyPk1bhWg==}

  '@types/ms@2.1.0':
    resolution: {integrity: sha512-GsCCIZDE/p3i96vtEqx+7dBUGXrc7zeSK3wwPHIaRThS+9OhWIXRqzs4d6k1SVU8g91DrNRWxWUGhp5KXQb2VA==}

  '@types/node@20.17.31':
    resolution: {integrity: sha512-quODOCNXQAbNf1Q7V+fI8WyErOCh0D5Yd31vHnKu4GkSztGQ7rlltAaqXhHhLl33tlVyUXs2386MkANSwgDn6A==}

  '@types/node@22.15.2':
    resolution: {integrity: sha512-uKXqKN9beGoMdBfcaTY1ecwz6ctxuJAcUlwE55938g0ZJ8lRxwAZqRz2AJ4pzpt5dHdTPMB863UZ0ESiFUcP7A==}

  '@types/papaparse@5.3.15':
    resolution: {integrity: sha512-JHe6vF6x/8Z85nCX4yFdDslN11d+1pr12E526X8WAfhadOeaOTx5AuIkvDKIBopfvlzpzkdMx4YyvSKCM9oqtw==}

  '@types/pdf-parse@1.1.5':
    resolution: {integrity: sha512-kBfrSXsloMnUJOKi25s3+hRmkycHfLK6A09eRGqF/N8BkQoPUmaCr+q8Cli5FnfohEz/rsv82zAiPz/LXtOGhA==}

  '@types/pg@8.11.14':
    resolution: {integrity: sha512-qyD11E5R3u0eJmd1lB0WnWKXJGA7s015nyARWljfz5DcX83TKAIlY+QrmvzQTsbIe+hkiFtkyL2gHC6qwF6Fbg==}

  '@types/prop-types@15.7.14':
    resolution: {integrity: sha512-gNMvNH49DJ7OJYv+KAKn0Xp45p8PLl6zo2YnvDIbTd4J6MER2BmWN49TG7n9LvkyihINxeKW8+3bfS2yDC9dzQ==}

  '@types/react-color@3.0.13':
    resolution: {integrity: sha512-2c/9FZ4ixC5T3JzN0LP5Cke2Mf0MKOP2Eh0NPDPWmuVH3NjPyhEjqNMQpN1Phr5m74egAy+p2lYNAFrX1z9Yrg==}
    peerDependencies:
      '@types/react': '*'

  '@types/react-dom@18.3.6':
    resolution: {integrity: sha512-nf22//wEbKXusP6E9pfOCDwFdHAX4u172eaJI4YkDRQEZiorm6KfYnSC2SWLDMVWUOWPERmJnN0ujeAfTBLvrw==}
    peerDependencies:
      '@types/react': ^18.0.0

  '@types/react-mentions@4.4.1':
    resolution: {integrity: sha512-65QdcZYkGe2I4GnOLY2OhlXCGz/Csd8NhytwE5r59CoFeYafMltAE/WqFB/Y6SoPU8LvF7EyUrq6Rxrf0Kzxkg==}

  '@types/react@18.3.20':
    resolution: {integrity: sha512-IPaCZN7PShZK/3t6Q87pfTkRm6oLTd4vztyoj+cbHUF1g3FfVb2tFIL79uCRKEfv16AhqDMBywP2VW3KIZUvcg==}

  '@types/reactcss@1.2.13':
    resolution: {integrity: sha512-gi3S+aUi6kpkF5vdhUsnkwbiSEIU/BEJyD7kBy2SudWBUuKmJk8AQKE0OVcQQeEy40Azh0lV6uynxlikYIJuwg==}
    peerDependencies:
      '@types/react': '*'

  '@types/unist@2.0.11':
    resolution: {integrity: sha512-CmBKiL6NNo/OqgmMn95Fk9Whlp2mtvIv+KNpQKN2F4SjvrEesubTRWGYSg+BnWZOnlCaSTU1sMpsBOzgbYhnsA==}

  '@types/unist@3.0.3':
    resolution: {integrity: sha512-ko/gIFJRv177XgZsZcBwnqJN5x/Gien8qNOn0D5bQU/zAzVf9Zt3BlcUiLqhV9y4ARk0GbT3tnUiPNgnTXzc/Q==}

  '@typescript-eslint/parser@7.2.0':
    resolution: {integrity: sha512-5FKsVcHTk6TafQKQbuIVkXq58Fnbkd2wDL4LB7AURN7RUOu1utVP+G8+6u3ZhEroW3DF6hyo3ZEXxgKgp4KeCg==}
    engines: {node: ^16.0.0 || >=18.0.0}
    peerDependencies:
      eslint: ^8.56.0
      typescript: '*'
    peerDependenciesMeta:
      typescript:
        optional: true

  '@typescript-eslint/scope-manager@7.2.0':
    resolution: {integrity: sha512-Qh976RbQM/fYtjx9hs4XkayYujB/aPwglw2choHmf3zBjB4qOywWSdt9+KLRdHubGcoSwBnXUH2sR3hkyaERRg==}
    engines: {node: ^16.0.0 || >=18.0.0}

  '@typescript-eslint/types@7.2.0':
    resolution: {integrity: sha512-XFtUHPI/abFhm4cbCDc5Ykc8npOKBSJePY3a3s+lwumt7XWJuzP5cZcfZ610MIPHjQjNsOLlYK8ASPaNG8UiyA==}
    engines: {node: ^16.0.0 || >=18.0.0}

  '@typescript-eslint/typescript-estree@7.2.0':
    resolution: {integrity: sha512-cyxS5WQQCoBwSakpMrvMXuMDEbhOo9bNHHrNcEWis6XHx6KF518tkF1wBvKIn/tpq5ZpUYK7Bdklu8qY0MsFIA==}
    engines: {node: ^16.0.0 || >=18.0.0}
    peerDependencies:
      typescript: '*'
    peerDependenciesMeta:
      typescript:
        optional: true

  '@typescript-eslint/visitor-keys@7.2.0':
    resolution: {integrity: sha512-c6EIQRHhcpl6+tO8EMR+kjkkV+ugUNXOmeASA1rlzkd8EPIriavpWoiEz1HR/VLhbVIdhqnV6E7JZm00cBDx2A==}
    engines: {node: ^16.0.0 || >=18.0.0}

  '@ungap/structured-clone@1.3.0':
    resolution: {integrity: sha512-WmoN8qaIAo7WTYWbAZuG8PYEhn5fkz7dZrqTBZ7dtt//lL2Gwms1IcnQ5yHqjDfX8Ft5j4YzDM23f87zBfDe9g==}

  '@unrs/resolver-binding-darwin-arm64@1.7.0':
    resolution: {integrity: sha512-vIWAU56r2lZAmUsljp6m9+hrTlwNkZH6pqnSPff2WxzofV+jWRSHLmZRUS+g+VE+LlyPByifmGGHpJmhWetatg==}
    cpu: [arm64]
    os: [darwin]

  '@unrs/resolver-binding-darwin-x64@1.7.0':
    resolution: {integrity: sha512-+bShFLgtdwuNteQbKq3X230754AouNMXSLDZ56EssgDyckDt6Ld7wRaJjZF0pY671HnY2pk9/amO4amAFzfN1A==}
    cpu: [x64]
    os: [darwin]

  '@unrs/resolver-binding-freebsd-x64@1.7.0':
    resolution: {integrity: sha512-HJjXb3aIptDZQ0saSmk2S4W1pWNVZ2iNpAbNGZOfsUXbi8xwCmHdVjErNS92hRp7djuDLup1OLrzOMtTdw5BmA==}
    cpu: [x64]
    os: [freebsd]

  '@unrs/resolver-binding-linux-arm-gnueabihf@1.7.0':
    resolution: {integrity: sha512-NF3lk7KHulLD97UE+MHjH0mrOjeZG8Hz10h48YcFz2V0rlxBdRSRcMbGer8iH/1mIlLqxtvXJfGLUr4SMj0XZg==}
    cpu: [arm]
    os: [linux]

  '@unrs/resolver-binding-linux-arm-musleabihf@1.7.0':
    resolution: {integrity: sha512-Gn1c/t24irDgU8yYj4vVG6qHplwUM42ti9/zYWgfmFjoXCH6L4Ab9hh6HuO7bfDSvGDRGWQt1IVaBpgbKHdh3Q==}
    cpu: [arm]
    os: [linux]

  '@unrs/resolver-binding-linux-arm64-gnu@1.7.0':
    resolution: {integrity: sha512-XRrVXRIUP++qyqAqgiXUpOv0GP3cHx7aA7NrzVFf6Cc8FoYuwtnmT+vctfSo4wRZN71MNU4xq2BEFxI4qvSerg==}
    cpu: [arm64]
    os: [linux]

  '@unrs/resolver-binding-linux-arm64-musl@1.7.0':
    resolution: {integrity: sha512-Sligg+vTDAYTXkUtgviPjGEFIh57pkvlfdyRw21i9gkjp/eCNOAi2o5e7qLGTkoYdJHZJs5wVMViPEmAbw2/Tg==}
    cpu: [arm64]
    os: [linux]

  '@unrs/resolver-binding-linux-ppc64-gnu@1.7.0':
    resolution: {integrity: sha512-Apek8/x+7Rg33zUJlQV44Bvq8/t1brfulk0veNJrk9wprF89bCYFMUHF7zQYcpf2u+m1+qs3mYQrBd43fGXhMA==}
    cpu: [ppc64]
    os: [linux]

  '@unrs/resolver-binding-linux-riscv64-gnu@1.7.0':
    resolution: {integrity: sha512-kBale8CFX5clfV9VmI9EwKw2ZACMEx1ecjV92F9SeWTUoxl9d+LGzS6zMSX3kGYqcfJB3NXMwLCTwIDBLG1y4g==}
    cpu: [riscv64]
    os: [linux]

  '@unrs/resolver-binding-linux-riscv64-musl@1.7.0':
    resolution: {integrity: sha512-s/Q33xQjeFHSCvGl1sZztFZF6xhv7coMvFz6wa/x/ZlEArjiQoMMwGa/Aieq1Kp/6+S13iU3/IJF0ga6/451ow==}
    cpu: [riscv64]
    os: [linux]

  '@unrs/resolver-binding-linux-s390x-gnu@1.7.0':
    resolution: {integrity: sha512-7PuNXAo97ydaxVNrIYJzPipvINJafDpB8pt5CoZHfu8BmqcU6d7kl6/SABTnqNffNkd6Cfhuo70jvGB2P7oJ/Q==}
    cpu: [s390x]
    os: [linux]

  '@unrs/resolver-binding-linux-x64-gnu@1.7.0':
    resolution: {integrity: sha512-fNosEzDMYItA4It+R0tioHwKlEfx/3TkkJdP2x9B5o9R946NDC4ZZj5ZjA+Y4NQD2V/imB3QPAKmeh3vHQGQyA==}
    cpu: [x64]
    os: [linux]

  '@unrs/resolver-binding-linux-x64-musl@1.7.0':
    resolution: {integrity: sha512-gHIw42dmnVcw7osjNPRybaXhONhggWkkzqiOZzXco1q3OKkn4KsbDylATeemnq3TP+L1BrzSqzl0H9UTJ6ji+w==}
    cpu: [x64]
    os: [linux]

  '@unrs/resolver-binding-wasm32-wasi@1.7.0':
    resolution: {integrity: sha512-yq7POusv63/yTkNTaNsnXU/SAcBzckHyk1oYrDXqjS1m/goaWAaU9J9HrsovgTHkljxTcDd6PMAsJ5WZVBuGEQ==}
    engines: {node: '>=14.0.0'}
    cpu: [wasm32]

  '@unrs/resolver-binding-win32-arm64-msvc@1.7.0':
    resolution: {integrity: sha512-/IPZPbdri9jglHonwB3F7EpQZvBK3ObH+g4ma/KDrqTEAECwvgE10Unvo0ox3LQFR/iMMAkVY+sGNMrMiIV/QQ==}
    cpu: [arm64]
    os: [win32]

  '@unrs/resolver-binding-win32-ia32-msvc@1.7.0':
    resolution: {integrity: sha512-NGVKbHEdrLuJdpcuGqV5zXO3v8t4CWOs0qeCGjO47RiwwufOi/yYcrtxtCzZAaMPBrffHL7c6tJ1Hxr17cPUGg==}
    cpu: [ia32]
    os: [win32]

  '@unrs/resolver-binding-win32-x64-msvc@1.7.0':
    resolution: {integrity: sha512-Jf14pKofg58DIwcZv4Wt9AyVVe7bSJP8ODz+EP9nG/rho08FQzan0VOJk1g6/BNE1RkoYd+lRTWK+/BgH12qoQ==}
    cpu: [x64]
    os: [win32]

  '@vercel/analytics@1.5.0':
    resolution: {integrity: sha512-MYsBzfPki4gthY5HnYN7jgInhAZ7Ac1cYDoRWFomwGHWEX7odTEzbtg9kf/QSo7XEsEAqlQugA6gJ2WS2DEa3g==}
    peerDependencies:
      '@remix-run/react': ^2
      '@sveltejs/kit': ^1 || ^2
      next: '>= 13'
      react: 19.0.0-rc-45804af1-20241021
      svelte: '>= 4'
      vue: ^3
      vue-router: ^4
    peerDependenciesMeta:
      '@remix-run/react':
        optional: true
      '@sveltejs/kit':
        optional: true
      next:
        optional: true
      react:
        optional: true
      svelte:
        optional: true
      vue:
        optional: true
      vue-router:
        optional: true

  '@vercel/og@0.6.8':
    resolution: {integrity: sha512-e4kQK9mP8ntpo3dACWirGod/hHv4qO5JMj9a/0a2AZto7b4persj5YP7t1Er372gTtYFTYxNhMx34jRvHooglw==}
    engines: {node: '>=16'}

  acorn-jsx@5.3.2:
    resolution: {integrity: sha512-rq9s+JNhf0IChjtDXxllJ7g41oZk5SlXtp0LHwyA5cejwn7vKmKp4pPri6YEePv2PU65sAsegbXtIinmDFDXgQ==}
    peerDependencies:
      acorn: ^6.0.0 || ^7.0.0 || ^8.0.0

  acorn@8.14.1:
    resolution: {integrity: sha512-OvQ/2pUDKmgfCg++xsTX1wGxfTaszcHVcTctW4UJB4hibJx2HXxxO5UmVgyjMa+ZDsiaf5wWLXYpRWMmBI0QHg==}
    engines: {node: '>=0.4.0'}
    hasBin: true

  agent-base@7.1.3:
    resolution: {integrity: sha512-jRR5wdylq8CkOe6hei19GGZnxM6rBGwFl3Bg0YItGDimvjGtAvdZk4Pu6Cl4u4Igsws4a1fd1Vq3ezrhn4KmFw==}
    engines: {node: '>= 14'}

  ai@4.1.50:
    resolution: {integrity: sha512-YBNeemrJKDrxoBQd3V9aaxhKm5q5YyRcF7PZE7W0NmLuvsdva/1aQNYTAsxs47gQFdvqfYmlFy4B0E+356OlPA==}
    engines: {node: '>=18'}
    peerDependencies:
      react: 19.0.0-rc-45804af1-20241021
      zod: ^3.0.0
    peerDependenciesMeta:
      react:
        optional: true
      zod:
        optional: true

  ajv@6.12.6:
    resolution: {integrity: sha512-j3fVLgvTo527anyYyJOGTYJbG+vnnQYvE0m5mmkc1TK+nxAppkCLMIL0aZ4dblVCNoGShhm+kzE4ZUykBoMg4g==}

  ansi-regex@5.0.1:
    resolution: {integrity: sha512-quJQXlTSUGL2LH9SUXo8VwsY4soanhgo6LNSm84E1LBcE8s3O0wpdiRzyR9z/ZZJMlMWv37qOOb9pdJlMUEKFQ==}
    engines: {node: '>=8'}

  ansi-regex@6.1.0:
    resolution: {integrity: sha512-7HSX4QQb4CspciLpVFwyRe79O3xsIZDDLER21kERQ71oaPodF8jL725AgJMFAYbooIqolJoRLuM81SpeUkpkvA==}
    engines: {node: '>=12'}

  ansi-styles@4.3.0:
    resolution: {integrity: sha512-zbB9rCJAT1rbjiVDb2hqKFHNYLxgtk8NURxZ3IZwD3F6NtxbXZQCnnSi1Lkx+IDohdPlFp222wVALIheZJQSEg==}
    engines: {node: '>=8'}

  ansi-styles@6.2.1:
    resolution: {integrity: sha512-bN798gFfQX+viw3R7yrGWRqnrN2oRkEkUjjl4JNn4E8GxxbjtG3FbrEIIY3l8/hrwUwIeCZvi4QuOTP4MErVug==}
    engines: {node: '>=12'}

  any-promise@1.3.0:
    resolution: {integrity: sha512-7UvmKalWRt1wgjL1RrGxoSJW/0QZFIegpeGvZG9kjp8vrRu55XTHbwnqq2GpXm9uLbcuhxm3IqX9OB4MZR1b2A==}

  anymatch@3.1.3:
    resolution: {integrity: sha512-KMReFUr0B4t+D+OBkjR3KYqvocp2XaSzO55UcB6mgQMd3KbcE+mWTyvVV7D/zsdEbNnV6acZUutkiHQXvTr1Rw==}
    engines: {node: '>= 8'}

  arg@5.0.2:
    resolution: {integrity: sha512-PYjyFOLKQ9y57JvQ6QLo8dAgNqswh8M1RMJYdQduT6xbWSgK36P/Z/v+p888pM69jMMfS8Xd8F6I1kQ/I9HUGg==}

  argparse@2.0.1:
    resolution: {integrity: sha512-8+9WqebbFzpX9OR+Wa6O29asIogeRMzcGtAINdpMHHyAg10f05aSFVBbcEqGf/PXw1EjAZ+q2/bEBg3DvurK3Q==}

  aria-hidden@1.2.4:
    resolution: {integrity: sha512-y+CcFFwelSXpLZk/7fMB2mUbGtX9lKycf1MWJ7CaTIERyitVlyQx6C+sxcROU2BAJ24OiZyK+8wj2i8AlBoS3A==}
    engines: {node: '>=10'}

  aria-query@5.3.2:
    resolution: {integrity: sha512-COROpnaoap1E2F000S62r6A60uHZnmlvomhfyT2DlTcrY1OrBKn2UhH7qn5wTC9zMvD0AY7csdPSNwKP+7WiQw==}
    engines: {node: '>= 0.4'}

  array-buffer-byte-length@1.0.2:
    resolution: {integrity: sha512-LHE+8BuR7RYGDKvnrmcuSq3tDcKv9OFEXQt/HpbZhY7V6h0zlUXutnAD82GiFx9rdieCMjkvtcsPqBwgUl1Iiw==}
    engines: {node: '>= 0.4'}

  array-includes@3.1.8:
    resolution: {integrity: sha512-itaWrbYbqpGXkGhZPGUulwnhVf5Hpy1xiCFsGqyIGglbBxmG5vSjxQen3/WGOjPpNEv1RtBLKxbmVXm8HpJStQ==}
    engines: {node: '>= 0.4'}

  array-union@2.1.0:
    resolution: {integrity: sha512-HGyxoOTYUyCM6stUe6EJgnd4EoewAI7zMdfqO+kGjnlZmBDz/cR5pf8r/cR4Wq60sL/p0IkcjUEEPwS3GFrIyw==}
    engines: {node: '>=8'}

  array.prototype.findlast@1.2.5:
    resolution: {integrity: sha512-CVvd6FHg1Z3POpBLxO6E6zr+rSKEQ9L6rZHAaY7lLfhKsWYUBBOuMs0e9o24oopj6H+geRCX0YJ+TJLBK2eHyQ==}
    engines: {node: '>= 0.4'}

  array.prototype.findlastindex@1.2.6:
    resolution: {integrity: sha512-F/TKATkzseUExPlfvmwQKGITM3DGTK+vkAsCZoDc5daVygbJBnjEUCbgkAvVFsgfXfX4YIqZ/27G3k3tdXrTxQ==}
    engines: {node: '>= 0.4'}

  array.prototype.flat@1.3.3:
    resolution: {integrity: sha512-rwG/ja1neyLqCuGZ5YYrznA62D4mZXg0i1cIskIUKSiqF3Cje9/wXAls9B9s1Wa2fomMsIv8czB8jZcPmxCXFg==}
    engines: {node: '>= 0.4'}

  array.prototype.flatmap@1.3.3:
    resolution: {integrity: sha512-Y7Wt51eKJSyi80hFrJCePGGNo5ktJCslFuboqJsbf57CCPcm5zztluPlc4/aD8sWsKvlwatezpV4U1efk8kpjg==}
    engines: {node: '>= 0.4'}

  array.prototype.tosorted@1.1.4:
    resolution: {integrity: sha512-p6Fx8B7b7ZhL/gmUsAy0D15WhvDccw3mnGNbZpi3pmeJdxtWsj2jEaI4Y6oo3XiHfzuSgPwKc04MYt6KgvC/wA==}
    engines: {node: '>= 0.4'}

  arraybuffer.prototype.slice@1.0.4:
    resolution: {integrity: sha512-BNoCY6SXXPQ7gF2opIP4GBE+Xw7U+pHMYKuzjgCN3GwiaIR09UUeKfheyIry77QtrCBlC0KK0q5/TER/tYh3PQ==}
    engines: {node: '>= 0.4'}

  asn1js@3.0.6:
    resolution: {integrity: sha512-UOCGPYbl0tv8+006qks/dTgV9ajs97X2p0FAbyS2iyCRrmLSRolDaHdp+v/CLgnzHc3fVB+CwYiUmei7ndFcgA==}
    engines: {node: '>=12.0.0'}

  ast-types-flow@0.0.8:
    resolution: {integrity: sha512-OH/2E5Fg20h2aPrbe+QL8JZQFko0YZaF+j4mnQ7BGhfavO7OpSLa8a0y9sBwomHdSbkhTS8TQNayBfnW5DwbvQ==}

  async-function@1.0.0:
    resolution: {integrity: sha512-hsU18Ae8CDTR6Kgu9DYf0EbCr/a5iGL0rytQDobUcdpYOKokk8LEjVphnXkDkgpi0wYVsqrXuP0bZxJaTqdgoA==}
    engines: {node: '>= 0.4'}

  asynckit@0.4.0:
    resolution: {integrity: sha512-Oei9OH4tRh0YqU3GxhX79dM/mwVgvbZJaSNaRk+bshkj0S5cfHcgYakreBjrHwatXKbz+IoIdYLxrKim2MjW0Q==}

  autoprefixer@10.4.21:
    resolution: {integrity: sha512-O+A6LWV5LDHSJD3LjHYoNi4VLsj/Whi7k6zG12xTYaU4cQ8oxQGckXNX8cRHK5yOZ/ppVHe0ZBXGzSV9jXdVbQ==}
    engines: {node: ^10 || ^12 || >=14}
    hasBin: true
    peerDependencies:
      postcss: ^8.1.0

  available-typed-arrays@1.0.7:
    resolution: {integrity: sha512-wvUjBtSGN7+7SjNpq/9M2Tg350UZD3q62IFZLbRAR1bSMlCo1ZaeW+BJ+D090e4hIIZLBcTDWe4Mh4jvUDajzQ==}
    engines: {node: '>= 0.4'}

  axe-core@4.10.3:
    resolution: {integrity: sha512-Xm7bpRXnDSX2YE2YFfBk2FnF0ep6tmG7xPh8iHee8MIcrgq762Nkce856dYtJYLkuIoYZvGfTs/PbZhideTcEg==}
    engines: {node: '>=4'}

  axios@1.9.0:
    resolution: {integrity: sha512-re4CqKTJaURpzbLHtIi6XpDv20/CnpXOtjRY5/CU32L8gU8ek9UIivcfvSWvmKEngmVbrUtPpdDwWDWL7DNHvg==}

  axobject-query@4.1.0:
    resolution: {integrity: sha512-qIj0G9wZbMGNLjLmg1PT6v2mE9AH2zlnADJD/2tC6E00hgmhUOfEB6greHPAfLRSufHqROIUTkw6E+M3lH0PTQ==}
    engines: {node: '>= 0.4'}

  bail@2.0.2:
    resolution: {integrity: sha512-0xO6mYd7JB2YesxDKplafRpsiOzPt9V02ddPCLbY1xYGPOX24NTyN50qnUxgCPcSoYMhKpAuBTjQoRZCAkUDRw==}

  balanced-match@1.0.2:
    resolution: {integrity: sha512-3oSeUO0TMV67hN1AmbXsK4yaqU7tjiHlbxRDZOpH0KW9+CeX4bRAaX0Anxt0tx2MrpRpWwQaPwIlISEJhYU5Pw==}

  base64-js@0.0.8:
    resolution: {integrity: sha512-3XSA2cR/h/73EzlXXdU6YNycmYI7+kicTxks4eJg2g39biHR84slg2+des+p7iHYhbRg/udIS4TD53WabcOUkw==}
    engines: {node: '>= 0.4'}

  base64-js@1.5.1:
    resolution: {integrity: sha512-AKpaYlHn8t4SVbOHCy+b5+KKgvR4vrsD8vbvrbiQJps7fKDTkjkDry6ji0rUJjC0kzbNePLwzxq8iypo41qeWA==}

  bcrypt-ts@5.0.3:
    resolution: {integrity: sha512-2FcgD12xPbwCoe5i9/HK0jJ1xA1m+QfC1e6htG9Bl/hNOnLyaFmQSlqLKcfe3QdnoMPKpKEGFCbESBTg+SJNOw==}
    engines: {node: '>=18'}

  better-auth@1.2.7:
    resolution: {integrity: sha512-2hCB263GSrgetsMUZw8vv9O1e4S4AlYJW3P4e8bX9u3Q3idv4u9BzDFCblpTLuL4YjYovghMCN0vurAsctXOAQ==}

  better-call@1.0.9:
    resolution: {integrity: sha512-Qfm0gjk0XQz0oI7qvTK1hbqTsBY4xV2hsHAxF8LZfUYl3RaECCIifXuVqtPpZJWvlCCMlQSvkvhhyuApGUba6g==}

  binary-extensions@2.3.0:
    resolution: {integrity: sha512-Ceh+7ox5qe7LJuLHoY0feh3pHuUDHAcRUeyL2VYghZwfpkNIy/+8Ocg0a3UuSoYzavmylwuLWQOf3hl0jjMMIw==}
    engines: {node: '>=8'}

  brace-expansion@1.1.11:
    resolution: {integrity: sha512-iCuPHDFgrHX7H2vEI/5xpz07zSHB00TpugqhmYtVmMO6518mCuRMoOYFldEBl0g187ufozdaHgWKcYFb61qGiA==}

  brace-expansion@2.0.1:
    resolution: {integrity: sha512-XnAIvQ8eM+kC6aULx6wuQiwVsnzsi9d3WxzV3FpWTGA19F621kwdbsAcFKXgKUHZWsy+mY6iL1sHTxWEFCytDA==}

  braces@3.0.3:
    resolution: {integrity: sha512-yQbXgO/OSZVD2IsiLlro+7Hf6Q18EJrKSEsdoMzKePKXct3gvD8oLcOQdIzGupr5Fj+EDe8gO/lxc1BzfMpxvA==}
    engines: {node: '>=8'}

  browserslist@4.24.4:
    resolution: {integrity: sha512-KDi1Ny1gSePi1vm0q4oxSF8b4DR44GF4BbmS2YdhPLOEqd8pDviZOGH/GsmRwoWJ2+5Lr085X7naowMwKHDG1A==}
    engines: {node: ^6 || ^7 || ^8 || ^9 || ^10 || ^11 || ^12 || >=13.7}
    hasBin: true

  buffer-from@1.1.2:
    resolution: {integrity: sha512-E+XQCRwSbaaiChtv6k6Dwgc+bx+Bs6vuKJHHl5kox/BaKbhiXzqQOwK4cO22yElGp2OCmjwVhT3HmxgyPGnJfQ==}

  busboy@1.6.0:
    resolution: {integrity: sha512-8SFQbg/0hQ9xy3UNTB0YEnsNBbWfhf7RtnzpL7TkBiTBRfrQ9Fxcnz7VJsleJpyp6rVLvXiuORqjlHi5q+PYuA==}
    engines: {node: '>=10.16.0'}

  call-bind-apply-helpers@1.0.2:
    resolution: {integrity: sha512-Sp1ablJ0ivDkSzjcaJdxEunN5/XvksFJ2sMBFfq6x0ryhQV/2b/KwFe21cMpmHtPOSij8K99/wSfoEuTObmuMQ==}
    engines: {node: '>= 0.4'}

  call-bind@1.0.8:
    resolution: {integrity: sha512-oKlSFMcMwpUg2ednkhQ454wfWiU/ul3CkJe/PEHcTKuiX6RpbehUiFMXu13HalGZxfUwCQzZG747YXBn1im9ww==}
    engines: {node: '>= 0.4'}

  call-bound@1.0.4:
    resolution: {integrity: sha512-+ys997U96po4Kx/ABpBCqhA9EuxJaQWDQg7295H4hBphv3IZg0boBKuwYpt4YXp6MZ5AmZQnU/tyMTlRpaSejg==}
    engines: {node: '>= 0.4'}

  callsites@3.1.0:
    resolution: {integrity: sha512-P8BjAsXvZS+VIDUI11hHCQEv74YT67YUi5JJFNWIqL235sBmjX4+qx9Muvls5ivyNENctx46xQLQ3aTuE7ssaQ==}
    engines: {node: '>=6'}

  camelcase-css@2.0.1:
    resolution: {integrity: sha512-QOSvevhslijgYwRx6Rv7zKdMF8lbRmx+uQGx2+vDc+KI/eBnsy9kit5aj23AgGu3pa4t9AgwbnXWqS+iOY+2aA==}
    engines: {node: '>= 6'}

  camelize@1.0.1:
    resolution: {integrity: sha512-dU+Tx2fsypxTgtLoE36npi3UqcjSSMNYfkqgmoEhtZrraP5VWq0K7FkWVTYa8eMPtnU/G2txVsfdCJTn9uzpuQ==}

  caniuse-lite@1.0.30001715:
    resolution: {integrity: sha512-7ptkFGMm2OAOgvZpwgA4yjQ5SQbrNVGdRjzH0pBdy1Fasvcr+KAeECmbCAECzTuDuoX0FCY8KzUxjf9+9kfZEw==}

  ccount@2.0.1:
    resolution: {integrity: sha512-eyrF0jiFpY+3drT6383f1qhkbGsLSifNAjA61IUjZjmLCWjItY6LB9ft9YhoDgwfmclB2zhu51Lc7+95b8NRAg==}

  chalk@4.1.2:
    resolution: {integrity: sha512-oKnbhFyRIXpUuez8iBMmyEa4nbj4IOQyuhc/wy9kY7/WVPcwIO9VA668Pu8RkO7+0G76SLROeyw9CpQ061i4mA==}
    engines: {node: '>=10'}

  chalk@5.4.1:
    resolution: {integrity: sha512-zgVZuo2WcZgfUEmsn6eO3kINexW8RAE4maiQ8QNs8CtpPCSyMiYsULR3HQYkm3w8FIA3SberyMJMSldGsW+U3w==}
    engines: {node: ^12.17.0 || ^14.13 || >=16.0.0}

  char-regex@1.0.2:
    resolution: {integrity: sha512-kWWXztvZ5SBQV+eRgKFeh8q5sLuZY2+8WUIzlxWVTg+oGwY14qylx1KbKzHd8P6ZYkAg0xyIDU9JMHhyJMZ1jw==}
    engines: {node: '>=10'}

  character-entities-html4@2.1.0:
    resolution: {integrity: sha512-1v7fgQRj6hnSwFpq1Eu0ynr/CDEw0rXo2B61qXrLNdHZmPKgb7fqS1a2JwF0rISo9q77jDI8VMEHoApn8qDoZA==}

  character-entities-legacy@3.0.0:
    resolution: {integrity: sha512-RpPp0asT/6ufRm//AJVwpViZbGM/MkjQFxJccQRHmISF/22NBtsHqAWmL+/pmkPWoIUJdWyeVleTl1wydHATVQ==}

  character-entities@2.0.2:
    resolution: {integrity: sha512-shx7oQ0Awen/BRIdkjkvz54PnEEI/EjwXDSIZp86/KKdbafHh1Df/RYGBhn4hbe2+uKC9FnT5UCEdyPz3ai9hQ==}

  character-reference-invalid@2.0.1:
    resolution: {integrity: sha512-iBZ4F4wRbyORVsu0jPV7gXkOsGYjGHPmAyv+HiHG8gi5PtC9KI2j1+v8/tlibRvjoWX027ypmG/n0HtO5t7unw==}

  chokidar@3.6.0:
    resolution: {integrity: sha512-7VT13fmjotKpGipCW9JEQAusEPE+Ei8nl6/g4FBAmIm0GOOLMua9NDDo/DWp0ZAxCr3cPq5ZpBqmPAQgDda2Pw==}
    engines: {node: '>= 8.10.0'}

  class-variance-authority@0.7.1:
    resolution: {integrity: sha512-Ka+9Trutv7G8M6WT6SeiRWz792K5qEqIGEGzXKhAE6xOWAY6pPH8U+9IY3oCMv6kqTmLsv7Xh/2w2RigkePMsg==}

  classnames@2.5.1:
    resolution: {integrity: sha512-saHYOzhIQs6wy2sVxTM6bUDsQO4F50V9RQ22qBpEdCW+I+/Wmke2HOl6lS6dTpdxVhb88/I6+Hs+438c3lfUow==}

  client-only@0.0.1:
    resolution: {integrity: sha512-IV3Ou0jSMzZrd3pZ48nLkT9DA7Ag1pnPzaiQhpW7c3RbcqqzvzzVu+L8gfqMp/8IM2MQtSiqaCxrrcfu8I8rMA==}

  clsx@2.1.1:
    resolution: {integrity: sha512-eYm0QWBtUrBWZWG0d386OGAw16Z995PiOVo2B7bjWSbHedGl5e0ZWaq65kOGgUSNesEIDkB9ISbTg/JK9dhCZA==}
    engines: {node: '>=6'}

  color-convert@2.0.1:
    resolution: {integrity: sha512-RRECPsj7iu/xb5oKYcsFHSppFNnsj/52OVTRKb4zP5onXwVF3zVmmToNcOfGC+CRDpfK/U584fMg38ZHCaElKQ==}
    engines: {node: '>=7.0.0'}

  color-name@1.1.4:
    resolution: {integrity: sha512-dOy+3AuW3a2wNbZHIuMZpTcgjGuLU/uBL/ubcZF9OXbDo8ff4O8yVp5Bf0efS8uEoYo5q4Fx7dY9OgQGXgAsQA==}

  color-string@1.9.1:
    resolution: {integrity: sha512-shrVawQFojnZv6xM40anx4CkoDP+fZsw/ZerEMsW/pyzsRbElpsL/DBVW7q3ExxwusdNXI3lXpuhEZkzs8p5Eg==}

  color@4.2.3:
    resolution: {integrity: sha512-1rXeuUUiGGrykh+CeBdu5Ie7OJwinCgQY0bc7GCRxy5xVHy+moaqkpL/jqQq0MtQOeYcrqEz4abc5f0KtU7W4A==}
    engines: {node: '>=12.5.0'}

  combined-stream@1.0.8:
    resolution: {integrity: sha512-FQN4MRfuJeHf7cBbBMJFXhKSDq+2kAArBlmRBvcvFE5BB1HZKXtSFASDhdlz9zOYwxh8lDdnvmMOe/+5cdoEdg==}
    engines: {node: '>= 0.8'}

  comma-separated-tokens@2.0.3:
    resolution: {integrity: sha512-Fu4hJdvzeylCfQPp9SGWidpzrMs7tTrlu6Vb8XGaRGck8QSNZJJp538Wrb60Lax4fPwR64ViY468OIUTbRlGZg==}

  commander@4.1.1:
    resolution: {integrity: sha512-NOKm8xhkzAjzFx8B2v5OAHT+u5pRQc2UCa2Vq9jYL/31o2wi9mxBA7LIFs3sV5VSC49z6pEhfbMULvShKj26WA==}
    engines: {node: '>= 6'}

  concat-map@0.0.1:
    resolution: {integrity: sha512-/Srv4dswyQNBfohGpz9o6Yb3Gz3SrUDqBH5rTuhGR7ahtlbYKnVxw2bCFMRljaA7EXHaXZ8wsHdodFvbkhKmqg==}

  core-js@3.42.0:
    resolution: {integrity: sha512-Sz4PP4ZA+Rq4II21qkNqOEDTDrCvcANId3xpIgB34NDkWc3UduWj2dqEtN9yZIq8Dk3HyPI33x9sqqU5C8sr0g==}

  crelt@1.0.6:
    resolution: {integrity: sha512-VQ2MBenTq1fWZUH9DJNGti7kKv6EeAuYr3cLwxUWhIu1baTaXh4Ib5W2CqHVqib4/MqbYGJqiL3Zb8GJZr3l4g==}

  cross-spawn@7.0.6:
    resolution: {integrity: sha512-uV2QOWP2nWzsy2aMp8aRibhi9dlzF5Hgh5SHaB9OiTGEyDTiJJyx0uy51QXdyWbtAHNua4XJzUKca3OzKUd3vA==}
    engines: {node: '>= 8'}

  css-background-parser@0.1.0:
    resolution: {integrity: sha512-2EZLisiZQ+7m4wwur/qiYJRniHX4K5Tc9w93MT3AS0WS1u5kaZ4FKXlOTBhOjc+CgEgPiGY+fX1yWD8UwpEqUA==}

  css-box-shadow@1.0.0-3:
    resolution: {integrity: sha512-9jaqR6e7Ohds+aWwmhe6wILJ99xYQbfmK9QQB9CcMjDbTxPZjwEmUQpU91OG05Xgm8BahT5fW+svbsQGjS/zPg==}

  css-color-keywords@1.0.0:
    resolution: {integrity: sha512-FyyrDHZKEjXDpNJYvVsV960FiqQyXc/LlYmsxl2BcdMb2WPx0OGRVgTg55rPSyLSNMqP52R9r8geSp7apN3Ofg==}
    engines: {node: '>=4'}

  css-gradient-parser@0.0.16:
    resolution: {integrity: sha512-3O5QdqgFRUbXvK1x5INf1YkBz1UKSWqrd63vWsum8MNHDBYD5urm3QtxZbKU259OrEXNM26lP/MPY3d1IGkBgA==}
    engines: {node: '>=16'}

  css-to-react-native@3.2.0:
    resolution: {integrity: sha512-e8RKaLXMOFii+02mOlqwjbD00KSEKqblnpO9e++1aXS1fPQOpS1YoqdVHBqPjHNoxeF2mimzVqawm2KCbEdtHQ==}

  cssesc@3.0.0:
    resolution: {integrity: sha512-/Tb/JcjK111nNScGob5MNtsntNM1aCNUDipB/TkwZFhyDrrE47SOx/18wF2bbjgc3ZzCSKW1T5nt5EbFoAz/Vg==}
    engines: {node: '>=4'}
    hasBin: true

  csstype@3.1.3:
    resolution: {integrity: sha512-M1uQkMl8rQK/szD0LNhtqxIPLpimGm8sOBwU7lLnCpSbTyY3yeU1Vc7l4KT5zT4s/yOxHH5O7tIuuLOCnLADRw==}

  damerau-levenshtein@1.0.8:
    resolution: {integrity: sha512-sdQSFB7+llfUcQHUQO3+B8ERRj0Oa4w9POWMI/puGtuf7gFywGmkaLCElnudfTiKZV+NvHqL0ifzdrI8Ro7ESA==}

  data-view-buffer@1.0.2:
    resolution: {integrity: sha512-EmKO5V3OLXh1rtK2wgXRansaK1/mtVdTUEiEI0W8RkvgT05kfxaH29PliLnpLP73yYO6142Q72QNa8Wx/A5CqQ==}
    engines: {node: '>= 0.4'}

  data-view-byte-length@1.0.2:
    resolution: {integrity: sha512-tuhGbE6CfTM9+5ANGf+oQb72Ky/0+s3xKUpHvShfiz2RxMFgFPjsXuRLBVMtvMs15awe45SRb83D6wH4ew6wlQ==}
    engines: {node: '>= 0.4'}

  data-view-byte-offset@1.0.1:
    resolution: {integrity: sha512-BS8PfmtDGnrgYdOonGZQdLZslWIeCGFP9tpan0hi1Co2Zr2NKADsvGYA8XxuG/4UWgJ6Cjtv+YJnB6MM69QGlQ==}
    engines: {node: '>= 0.4'}

  date-fns@4.1.0:
    resolution: {integrity: sha512-Ukq0owbQXxa/U3EGtsdVBkR1w7KOQ5gIBqdH2hkvknzZPYvBxb/aa6E8L7tmjFtkwZBu3UXBbjIgPo/Ez4xaNg==}

  debug@3.2.7:
    resolution: {integrity: sha512-CFjzYYAi4ThfiQvizrFQevTTXHtnCqWfe7x1AhgEscTz6ZbLbfoLRLPugTQyBth6f8ZERVUSyWHFD/7Wu4t1XQ==}
    peerDependencies:
      supports-color: '*'
    peerDependenciesMeta:
      supports-color:
        optional: true

  debug@4.4.0:
    resolution: {integrity: sha512-6WTZ/IxCY/T6BALoZHaE4ctp9xm+Z5kY/pzYaCHRFeyVhojxlrm+46y68HA6hr0TcwEssoxNiDEUJQjfPZ/RYA==}
    engines: {node: '>=6.0'}
    peerDependencies:
      supports-color: '*'
    peerDependenciesMeta:
      supports-color:
        optional: true

  decode-named-character-reference@1.1.0:
    resolution: {integrity: sha512-Wy+JTSbFThEOXQIR2L6mxJvEs+veIzpmqD7ynWxMXGpnk3smkHQOp6forLdHsKpAMW9iJpaBBIxz285t1n1C3w==}

  deep-is@0.1.4:
    resolution: {integrity: sha512-oIPzksmTg4/MriiaYGO+okXDT7ztn/w3Eptv/+gSIdMdKsJo0u4CfYNFJPy+4SKMuCqGw2wxnA+URMg3t8a/bQ==}

  deepmerge@4.3.1:
    resolution: {integrity: sha512-3sUqbMEc77XqpdNO7FRyRog+eW3ph+GYCbj+rK+uYyRMuwsVy0rMiVtPn+QJlKFvWP/1PYpapqYn0Me2knFn+A==}
    engines: {node: '>=0.10.0'}

  define-data-property@1.1.4:
    resolution: {integrity: sha512-rBMvIzlpA8v6E+SJZoo++HAYqsLrkg7MSfIinMPFhmkorw7X+dOXVJQs+QT69zGkzMyfDnIMN2Wid1+NbL3T+A==}
    engines: {node: '>= 0.4'}

  define-properties@1.2.1:
    resolution: {integrity: sha512-8QmQKqEASLd5nx0U1B1okLElbUuuttJ/AnYmRXbbbGDWh6uS208EjD4Xqq/I9wK7u0v6O08XhTWnt5XtEbR6Dg==}
    engines: {node: '>= 0.4'}

  defu@6.1.4:
    resolution: {integrity: sha512-mEQCMmwJu317oSz8CwdIOdwf3xMif1ttiM8LTufzc3g6kR+9Pe236twL8j3IYT1F7GfRgGcW6MWxzZjLIkuHIg==}

  delayed-stream@1.0.0:
    resolution: {integrity: sha512-ZySD7Nf91aLB0RxL4KGrKHBXl7Eds1DAmEdcoVawXnLD7SDhpNgtuII2aAkg7a7QS41jxPSZ17p4VdGnMHk3MQ==}
    engines: {node: '>=0.4.0'}

  dequal@2.0.3:
    resolution: {integrity: sha512-0je+qPKHEMohvfRTCEo3CrPG6cAzAYgmzKyxRiYSSDkS6eGJdyVJm7WaYA5ECaAD9wLB2T4EEeymA5aFVcYXCA==}
    engines: {node: '>=6'}

  detect-libc@2.0.4:
    resolution: {integrity: sha512-3UDv+G9CsCKO1WKMGw9fwq/SWJYbI0c5Y7LU1AXYoDdbhE2AHQ6N6Nb34sG8Fj7T5APy8qXDCKuuIHd1BR0tVA==}
    engines: {node: '>=8'}

  detect-node-es@1.1.0:
    resolution: {integrity: sha512-ypdmJU/TbBby2Dxibuv7ZLW3Bs1QEmM7nHjEANfohJLvE0XVujisn1qPJcZxg+qDucsr+bP6fLD1rPS3AhJ7EQ==}

  devlop@1.1.0:
    resolution: {integrity: sha512-RWmIqhcFf1lRYBvNmr7qTNuyCt/7/ns2jbpp1+PalgE/rDQcBT0fioSMUpJ93irlUhC5hrg4cYqe6U+0ImW0rA==}

  didyoumean@1.2.2:
    resolution: {integrity: sha512-gxtyfqMg7GKyhQmb056K7M3xszy/myH8w+B4RT+QXBQsvAOdc3XymqDDPHx1BgPgsdAA5SIifona89YtRATDzw==}

  diff-match-patch@1.0.5:
    resolution: {integrity: sha512-IayShXAgj/QMXgB0IWmKx+rOPuGMhqm5w6jvFxmVenXKIzRqTAAsbBPT3kWQeGANj3jGgvcvv4yK6SxqYmikgw==}

  diff@7.0.0:
    resolution: {integrity: sha512-PJWHUb1RFevKCwaFA9RlG5tCd+FO5iRh9A8HEtkmBH2Li03iJriB6m6JIN4rGz3K3JLawI7/veA1xzRKP6ISBw==}
    engines: {node: '>=0.3.1'}

  dir-glob@3.0.1:
    resolution: {integrity: sha512-WkrWp9GR4KXfKGYzOLmTuGVi1UWFfws377n9cc55/tb6DuqyF6pcQ5AbiHEshaDpY9v6oaSr2XCDidGmMwdzIA==}
    engines: {node: '>=8'}

  dlv@1.1.3:
    resolution: {integrity: sha512-+HlytyjlPKnIG8XuRG8WvmBP8xs8P71y+SKKS6ZXWoEgLuePxtDoUEiH7WkdePWrQ5JBpE6aoVqfZfJUQkjXwA==}

  doctrine@2.1.0:
    resolution: {integrity: sha512-35mSku4ZXK0vfCuHEDAwt55dg2jNajHZ1odvF+8SSr82EsZY4QmXfuWso8oEd8zRhVObSN18aM0CjSdoBX7zIw==}
    engines: {node: '>=0.10.0'}

  doctrine@3.0.0:
    resolution: {integrity: sha512-yS+Q5i3hBf7GBkd4KG8a7eBNNWNGLTaEwwYWUijIYM7zrlYDM0BFXHjjPWlWZ1Rg7UaddZeIDmi9jF3HmqiQ2w==}
    engines: {node: '>=6.0.0'}

  dom-serializer@2.0.0:
    resolution: {integrity: sha512-wIkAryiqt/nV5EQKqQpo3SToSOV9J0DnbJqwK7Wv/Trc92zIAYZ4FlMu+JPFW1DfGFt81ZTCGgDEabffXeLyJg==}

  domelementtype@2.3.0:
    resolution: {integrity: sha512-OLETBj6w0OsagBwdXnPdN0cnMfF9opN69co+7ZrbfPGrdpPVNBUj02spi6B1N7wChLQiPn4CSH/zJvXw56gmHw==}

  domhandler@5.0.3:
    resolution: {integrity: sha512-cgwlv/1iFQiFnU96XXgROh8xTeetsnJiDsTc7TYCLFd9+/WNkIqPTxiM/8pSd8VIrhXGTf1Ny1q1hquVqDJB5w==}
    engines: {node: '>= 4'}

  domutils@3.2.2:
    resolution: {integrity: sha512-6kZKyUajlDuqlHKVX1w7gyslj9MPIXzIFiz/rGu35uC1wMi+kMhQwGhl4lt9unC9Vb9INnY9Z3/ZA3+FhASLaw==}

  dotenv-cli@8.0.0:
    resolution: {integrity: sha512-aLqYbK7xKOiTMIRf1lDPbI+Y+Ip/wo5k3eyp6ePysVaSqbyxjyK3dK35BTxG+rmd7djf5q2UPs4noPNH+cj0Qw==}
    hasBin: true

  dotenv-expand@10.0.0:
    resolution: {integrity: sha512-GopVGCpVS1UKH75VKHGuQFqS1Gusej0z4FyQkPdwjil2gNIv+LNsqBlboOzpJFZKVT95GkCyWJbBSdFEFUWI2A==}
    engines: {node: '>=12'}

  dotenv@16.5.0:
    resolution: {integrity: sha512-m/C+AwOAr9/W1UOIZUo232ejMNnJAJtYQjUbHoNTBNTJSvqzzDh7vnrei3o3r3m9blf6ZoDkvcw0VmozNRFJxg==}
    engines: {node: '>=12'}

  drizzle-kit@0.25.0:
    resolution: {integrity: sha512-Rcf0nYCAKizwjWQCY+d3zytyuTbDb81NcaPor+8NebESlUz1+9W3uGl0+r9FhU4Qal5Zv9j/7neXCSCe7DHzjA==}
    hasBin: true

  drizzle-orm@0.34.1:
    resolution: {integrity: sha512-t+zCwyWWt8xTqtYV4doE/xYmT7hpv1L8pQ66zddEz+3VWyedBBtctjMAp22mAJPfyWurRQXUJ1nrTtqLq+DqNA==}
    peerDependencies:
      '@aws-sdk/client-rds-data': '>=3'
      '@cloudflare/workers-types': '>=3'
      '@electric-sql/pglite': '>=0.1.1'
      '@libsql/client': '>=0.10.0'
      '@neondatabase/serverless': '>=0.1'
      '@op-engineering/op-sqlite': '>=2'
      '@opentelemetry/api': ^1.4.1
      '@planetscale/database': '>=1'
      '@prisma/client': '*'
      '@tidbcloud/serverless': '*'
      '@types/better-sqlite3': '*'
      '@types/pg': '*'
      '@types/react': '>=18'
      '@types/sql.js': '*'
      '@vercel/postgres': '>=0.8.0'
      '@xata.io/client': '*'
      better-sqlite3: '>=7'
      bun-types: '*'
      expo-sqlite: '>=13.2.0'
      knex: '*'
      kysely: '*'
      mysql2: '>=2'
      pg: '>=8'
      postgres: '>=3'
      prisma: '*'
      react: 19.0.0-rc-45804af1-20241021
      sql.js: '>=1'
      sqlite3: '>=5'
    peerDependenciesMeta:
      '@aws-sdk/client-rds-data':
        optional: true
      '@cloudflare/workers-types':
        optional: true
      '@electric-sql/pglite':
        optional: true
      '@libsql/client':
        optional: true
      '@neondatabase/serverless':
        optional: true
      '@op-engineering/op-sqlite':
        optional: true
      '@opentelemetry/api':
        optional: true
      '@planetscale/database':
        optional: true
      '@prisma/client':
        optional: true
      '@tidbcloud/serverless':
        optional: true
      '@types/better-sqlite3':
        optional: true
      '@types/pg':
        optional: true
      '@types/react':
        optional: true
      '@types/sql.js':
        optional: true
      '@vercel/postgres':
        optional: true
      '@xata.io/client':
        optional: true
      better-sqlite3:
        optional: true
      bun-types:
        optional: true
      expo-sqlite:
        optional: true
      knex:
        optional: true
      kysely:
        optional: true
      mysql2:
        optional: true
      pg:
        optional: true
      postgres:
        optional: true
      prisma:
        optional: true
      react:
        optional: true
      sql.js:
        optional: true
      sqlite3:
        optional: true

  dunder-proto@1.0.1:
    resolution: {integrity: sha512-KIN/nDJBQRcXw0MLVhZE9iQHmG68qAVIBg9CqmUYjmQIhgij9U5MFvrqkUL5FbtyyzZuOeOt0zdeRe4UY7ct+A==}
    engines: {node: '>= 0.4'}

  eastasianwidth@0.2.0:
    resolution: {integrity: sha512-I88TYZWc9XiYHRQ4/3c5rjjfgkjhLyW2luGIheGERbNQ6OY7yTybanSpDXZa8y7VUP9YmDcYa+eyq4ca7iLqWA==}

  electron-to-chromium@1.5.142:
    resolution: {integrity: sha512-Ah2HgkTu/9RhTDNThBtzu2Wirdy4DC9b0sMT1pUhbkZQ5U/iwmE+PHZX1MpjD5IkJCc2wSghgGG/B04szAx07w==}

  emoji-regex@10.4.0:
    resolution: {integrity: sha512-EC+0oUMY1Rqm4O6LLrgjtYDvcVYTy7chDnM4Q7030tP4Kwj3u/pR6gP9ygnp2CJMK5Gq+9Q2oqmrFJAz01DXjw==}

  emoji-regex@8.0.0:
    resolution: {integrity: sha512-MSjYzcWNOA0ewAHpz0MxpYFvwg6yjy1NG3xteoqz644VCo/RPgnr1/GGt+ic3iJTzQ8Eu3TdM14SawnVUmGE6A==}

  emoji-regex@9.2.2:
    resolution: {integrity: sha512-L18DaJsXSUk2+42pv8mLs5jJT2hqFkFE4j21wOmgbUqsZ2hL72NsUU785g9RXgo3s0ZNgVl42TiHp3ZtOv/Vyg==}

  emojilib@2.4.0:
    resolution: {integrity: sha512-5U0rVMU5Y2n2+ykNLQqMoqklN9ICBT/KsvC1Gz6vqHbz2AXXGkG+Pm5rMWk/8Vjrr/mY9985Hi8DYzn1F09Nyw==}

<<<<<<< HEAD
  entities@3.0.1:
    resolution: {integrity: sha512-WiyBqoomrwMdFG1e0kqvASYfnlb0lp8M5o5Fw2OFq1hNZxxcNk8Ik0Xm7LxzBhuidnZB/UtBqVCgUz3kBOP51Q==}
    engines: {node: '>=0.12'}

=======
>>>>>>> 0bb24716
  entities@4.5.0:
    resolution: {integrity: sha512-V0hjH4dGPh9Ao5p0MoRY6BVqtwCjhz6vI5LT8AJ55H+4g9/4vbHx1I54fS0XuclLhDHArPQCiMjDxjaL8fPxhw==}
    engines: {node: '>=0.12'}

  es-abstract@1.23.9:
    resolution: {integrity: sha512-py07lI0wjxAC/DcfK1S6G7iANonniZwTISvdPzk9hzeH0IZIshbuuFxLIU96OyF89Yb9hiqWn8M/bY83KY5vzA==}
    engines: {node: '>= 0.4'}

  es-define-property@1.0.1:
    resolution: {integrity: sha512-e3nRfgfUZ4rNGL232gUgX06QNyyez04KdjFrF+LTRoOXmrOgFKDg4BCdsjW8EnT69eqdYGmRpJwiPVYNrCaW3g==}
    engines: {node: '>= 0.4'}

  es-errors@1.3.0:
    resolution: {integrity: sha512-Zf5H2Kxt2xjTvbJvP2ZWLEICxA6j+hAmMzIlypy4xcBg1vKVnx89Wy0GbS+kf5cwCVFFzdCFh2XSCFNULS6csw==}
    engines: {node: '>= 0.4'}

  es-iterator-helpers@1.2.1:
    resolution: {integrity: sha512-uDn+FE1yrDzyC0pCo961B2IHbdM8y/ACZsKD4dG6WqrjV53BADjwa7D+1aom2rsNVfLyDgU/eigvlJGJ08OQ4w==}
    engines: {node: '>= 0.4'}

  es-object-atoms@1.1.1:
    resolution: {integrity: sha512-FGgH2h8zKNim9ljj7dankFPcICIK9Cp5bm+c2gQSYePhpaG5+esrLODihIorn+Pe6FGJzWhXQotPv73jTaldXA==}
    engines: {node: '>= 0.4'}

  es-set-tostringtag@2.1.0:
    resolution: {integrity: sha512-j6vWzfrGVfyXxge+O0x5sh6cvxAog0a/4Rdd2K36zCMV5eJ+/+tOAngRO8cODMNWbVRdVlmGZQL2YS3yR8bIUA==}
    engines: {node: '>= 0.4'}

  es-shim-unscopables@1.1.0:
    resolution: {integrity: sha512-d9T8ucsEhh8Bi1woXCf+TIKDIROLG5WCkxg8geBCbvk22kzwC5G2OnXVMO6FUsvQlgUUXQ2itephWDLqDzbeCw==}
    engines: {node: '>= 0.4'}

  es-to-primitive@1.3.0:
    resolution: {integrity: sha512-w+5mJ3GuFL+NjVtJlvydShqE1eN3h3PbI7/5LAsYJP/2qtuMXjfL2LpHSRqo4b4eSF5K/DH1JXKUAHSB2UW50g==}
    engines: {node: '>= 0.4'}

  esbuild-register@3.6.0:
    resolution: {integrity: sha512-H2/S7Pm8a9CL1uhp9OvjwrBh5Pvx0H8qVOxNu8Wed9Y7qv56MPtq+GGM8RJpq6glYJn9Wspr8uw7l55uyinNeg==}
    peerDependencies:
      esbuild: '>=0.12 <1'

  esbuild@0.18.20:
    resolution: {integrity: sha512-ceqxoedUrcayh7Y7ZX6NdbbDzGROiyVBgC4PriJThBKSVPWnnFHZAkfI1lJT8QFkOwH4qOS2SJkS4wvpGl8BpA==}
    engines: {node: '>=12'}
    hasBin: true

  esbuild@0.19.12:
    resolution: {integrity: sha512-aARqgq8roFBj054KvQr5f1sFu0D65G+miZRCuJyJ0G13Zwx7vRar5Zhn2tkQNzIXcBrNVsv/8stehpj+GAjgbg==}
    engines: {node: '>=12'}
    hasBin: true

  esbuild@0.25.3:
    resolution: {integrity: sha512-qKA6Pvai73+M2FtftpNKRxJ78GIjmFXFxd/1DVBqGo/qNhLSfv+G12n9pNoWdytJC8U00TrViOwpjT0zgqQS8Q==}
    engines: {node: '>=18'}
    hasBin: true

  escalade@3.2.0:
    resolution: {integrity: sha512-WUj2qlxaQtO4g6Pq5c29GTcWGDyd8itL8zTlipgECz3JesAiiOKotd8JU6otB3PACgG6xkJUyVhboMS+bje/jA==}
    engines: {node: '>=6'}

  escape-html@1.0.3:
    resolution: {integrity: sha512-NiSupZ4OeuGwr68lGIeym/ksIZMJodUGOSCZ/FSnTxcrekbvqrgdUxlJOMpijaKZVjAJrWrGs/6Jy8OMuyj9ow==}

  escape-string-regexp@4.0.0:
    resolution: {integrity: sha512-TtpcNJ3XAzx3Gq8sWRzJaVajRs0uVxA2YAkdb1jm2YkPz4G6egUFAyA3n5vtEIZefPk5Wa4UXbKuS5fKkJWdgA==}
    engines: {node: '>=10'}

  escape-string-regexp@5.0.0:
    resolution: {integrity: sha512-/veY75JbMK4j1yjvuUxuVsiS/hr/4iHs9FTT6cgTexxdE0Ly/glccBAkloH/DofkjRbZU3bnoj38mOmhkZ0lHw==}
    engines: {node: '>=12'}

  eslint-config-next@14.2.5:
    resolution: {integrity: sha512-zogs9zlOiZ7ka+wgUnmcM0KBEDjo4Jis7kxN1jvC0N4wynQ2MIx/KBkg4mVF63J5EK4W0QMCn7xO3vNisjaAoA==}
    peerDependencies:
      eslint: ^7.23.0 || ^8.0.0
      typescript: '>=3.3.1'
    peerDependenciesMeta:
      typescript:
        optional: true

  eslint-config-prettier@9.1.0:
    resolution: {integrity: sha512-NSWl5BFQWEPi1j4TjVNItzYV7dZXZ+wP6I6ZhrBGpChQhZRUaElihE9uRRkcbRnNb76UMKDF3r+WTmNcGPKsqw==}
    hasBin: true
    peerDependencies:
      eslint: '>=7.0.0'

  eslint-import-resolver-node@0.3.9:
    resolution: {integrity: sha512-WFj2isz22JahUv+B788TlO3N6zL3nNJGU8CcZbPZvVEkBPaJdCV4vy5wyghty5ROFbCRnm132v8BScu5/1BQ8g==}

  eslint-import-resolver-typescript@3.10.1:
    resolution: {integrity: sha512-A1rHYb06zjMGAxdLSkN2fXPBwuSaQ0iO5M/hdyS0Ajj1VBaRp0sPD3dn1FhME3c/JluGFbwSxyCfqdSbtQLAHQ==}
    engines: {node: ^14.18.0 || >=16.0.0}
    peerDependencies:
      eslint: '*'
      eslint-plugin-import: '*'
      eslint-plugin-import-x: '*'
    peerDependenciesMeta:
      eslint-plugin-import:
        optional: true
      eslint-plugin-import-x:
        optional: true

  eslint-module-utils@2.12.0:
    resolution: {integrity: sha512-wALZ0HFoytlyh/1+4wuZ9FJCD/leWHQzzrxJ8+rebyReSLk7LApMyd3WJaLVoN+D5+WIdJyDK1c6JnE65V4Zyg==}
    engines: {node: '>=4'}
    peerDependencies:
      '@typescript-eslint/parser': '*'
      eslint: '*'
      eslint-import-resolver-node: '*'
      eslint-import-resolver-typescript: '*'
      eslint-import-resolver-webpack: '*'
    peerDependenciesMeta:
      '@typescript-eslint/parser':
        optional: true
      eslint:
        optional: true
      eslint-import-resolver-node:
        optional: true
      eslint-import-resolver-typescript:
        optional: true
      eslint-import-resolver-webpack:
        optional: true

  eslint-plugin-import@2.31.0:
    resolution: {integrity: sha512-ixmkI62Rbc2/w8Vfxyh1jQRTdRTF52VxwRVHl/ykPAmqG+Nb7/kNn+byLP0LxPgI7zWA16Jt82SybJInmMia3A==}
    engines: {node: '>=4'}
    peerDependencies:
      '@typescript-eslint/parser': '*'
      eslint: ^2 || ^3 || ^4 || ^5 || ^6 || ^7.2.0 || ^8 || ^9
    peerDependenciesMeta:
      '@typescript-eslint/parser':
        optional: true

  eslint-plugin-jsx-a11y@6.10.2:
    resolution: {integrity: sha512-scB3nz4WmG75pV8+3eRUQOHZlNSUhFNq37xnpgRkCCELU3XMvXAxLk1eqWWyE22Ki4Q01Fnsw9BA3cJHDPgn2Q==}
    engines: {node: '>=4.0'}
    peerDependencies:
      eslint: ^3 || ^4 || ^5 || ^6 || ^7 || ^8 || ^9

  eslint-plugin-react-hooks@5.0.0-canary-7118f5dd7-20230705:
    resolution: {integrity: sha512-AZYbMo/NW9chdL7vk6HQzQhT+PvTAEVqWk9ziruUoW2kAOcN5qNyelv70e0F1VNQAbvutOC9oc+xfWycI9FxDw==}
    engines: {node: '>=10'}
    peerDependencies:
      eslint: ^3.0.0 || ^4.0.0 || ^5.0.0 || ^6.0.0 || ^7.0.0 || ^8.0.0-0

  eslint-plugin-react@7.37.5:
    resolution: {integrity: sha512-Qteup0SqU15kdocexFNAJMvCJEfa2xUKNV4CC1xsVMrIIqEy3SQ/rqyxCWNzfrd3/ldy6HMlD2e0JDVpDg2qIA==}
    engines: {node: '>=4'}
    peerDependencies:
      eslint: ^3 || ^4 || ^5 || ^6 || ^7 || ^8 || ^9.7

  eslint-plugin-tailwindcss@3.18.0:
    resolution: {integrity: sha512-PQDU4ZMzFH0eb2DrfHPpbgo87Zgg2EXSMOj1NSfzdZm+aJzpuwGerfowMIaVehSREEa0idbf/eoNYAOHSJoDAQ==}
    engines: {node: '>=18.12.0'}
    peerDependencies:
      tailwindcss: ^3.4.0

  eslint-scope@7.2.2:
    resolution: {integrity: sha512-dOt21O7lTMhDM+X9mB4GX+DZrZtCUJPL/wlcTqxyrx5IvO0IYtILdtrQGQp+8n5S0gwSVmOf9NQrjMOgfQZlIg==}
    engines: {node: ^12.22.0 || ^14.17.0 || >=16.0.0}

  eslint-visitor-keys@3.4.3:
    resolution: {integrity: sha512-wpc+LXeiyiisxPlEkUzU6svyS1frIO3Mgxj1fdy7Pm8Ygzguax2N3Fa/D/ag1WqbOprdI+uY6wMUl8/a2G+iag==}
    engines: {node: ^12.22.0 || ^14.17.0 || >=16.0.0}

  eslint@8.57.1:
    resolution: {integrity: sha512-ypowyDxpVSYpkXr9WPv2PAZCtNip1Mv5KTW0SCurXv/9iOpcrH9PaqUElksqEB6pChqHGDRCFTyrZlGhnLNGiA==}
    engines: {node: ^12.22.0 || ^14.17.0 || >=16.0.0}
    deprecated: This version is no longer supported. Please see https://eslint.org/version-support for other options.
    hasBin: true

  espree@9.6.1:
    resolution: {integrity: sha512-oruZaFkjorTpF32kDSI5/75ViwGeZginGGy2NoOSg3Q9bnwlnmDm4HLnkl0RE3n+njDXR037aY1+x58Z/zFdwQ==}
    engines: {node: ^12.22.0 || ^14.17.0 || >=16.0.0}

  esquery@1.6.0:
    resolution: {integrity: sha512-ca9pw9fomFcKPvFLXhBKUK90ZvGibiGOvRJNbjljY7s7uq/5YO4BOzcYtJqExdx99rF6aAcnRxHmcUHcz6sQsg==}
    engines: {node: '>=0.10'}

  esrecurse@4.3.0:
    resolution: {integrity: sha512-KmfKL3b6G+RXvP8N1vr3Tq1kL/oCFgn2NYXEtqP8/L3pKapUA4G8cFVaoF3SU323CD4XypR/ffioHmkti6/Tag==}
    engines: {node: '>=4.0'}

  estraverse@5.3.0:
    resolution: {integrity: sha512-MMdARuVEQziNTeJD8DgMqmhwR11BRQ/cBP+pLtYdSTnf3MIO8fFeiINEbX36ZdNlfU/7A9f3gUw49B3oQsvwBA==}
    engines: {node: '>=4.0'}

  estree-util-is-identifier-name@3.0.0:
    resolution: {integrity: sha512-hFtqIDZTIUZ9BXLb8y4pYGyk6+wekIivNVTcmvk8NoOh+VeRn5y6cEHzbURrWbfp1fIqdVipilzj+lfaadNZmg==}

  esutils@2.0.3:
    resolution: {integrity: sha512-kVscqXk4OCp68SZ0dkgEKVi6/8ij300KBWTJq32P/dYeWTSwK41WyTxalN1eRmA5Z9UU/LX9D7FWSmV9SAYx6g==}
    engines: {node: '>=0.10.0'}

  eventsource-parser@3.0.1:
    resolution: {integrity: sha512-VARTJ9CYeuQYb0pZEPbzi740OWFgpHe7AYJ2WFZVnUDUQp5Dk2yJUgF36YsZ81cOyxT0QxmXD2EQpapAouzWVA==}
    engines: {node: '>=18.0.0'}

  extend@3.0.2:
    resolution: {integrity: sha512-fjquC59cD7CyW6urNXK0FBufkZcoiGG80wTuPujX590cB5Ttln20E2UB4S/WARVqhXffZl2LNgS+gQdPIIim/g==}

  fast-deep-equal@2.0.1:
    resolution: {integrity: sha512-bCK/2Z4zLidyB4ReuIsvALH6w31YfAQDmXMqMx6FyfHqvBxtjC0eRumeSu4Bs3XtXwpyIywtSTrVT99BxY1f9w==}

  fast-deep-equal@3.1.3:
    resolution: {integrity: sha512-f3qQ9oQy9j2AhBe/H9VC91wLmKBCCU/gDOnKNAYG5hswO7BLKj09Hc5HYNz9cGI++xlpDCIgDaitVs03ATR84Q==}

  fast-glob@3.3.3:
    resolution: {integrity: sha512-7MptL8U0cqcFdzIzwOTHoilX9x5BrNqye7Z/LuC7kCMRio1EMSyqRK3BEAUD7sXRq4iT4AzTVuZdhgQ2TCvYLg==}
    engines: {node: '>=8.6.0'}

  fast-json-stable-stringify@2.1.0:
    resolution: {integrity: sha512-lhd/wF+Lk98HZoTCtlVraHtfh5XYijIjalXck7saUtuanSDyLMxnHhSXEDJqHxD7msR8D0uCmqlkwjCV8xvwHw==}

  fast-levenshtein@2.0.6:
    resolution: {integrity: sha512-DCXu6Ifhqcks7TZKY3Hxp3y6qphY5SJZmrWMDrKcERSOXWQdMhU9Ig/PYrzyw/ul9jOIyh0N4M0tbC5hodg8dw==}

  fastq@1.19.1:
    resolution: {integrity: sha512-GwLTyxkCXjXbxqIhTsMI2Nui8huMPtnxg7krajPJAjnEG/iiOS7i+zCtWGZR9G0NBKbXKh6X9m9UIsYX/N6vvQ==}

  fdir@6.4.4:
    resolution: {integrity: sha512-1NZP+GK4GfuAv3PqKvxQRDMjdSRZjnkq7KfhlNrCNNlZ0ygQFpebfrnfnq/W7fpUnAv9aGWmY1zKx7FYL3gwhg==}
    peerDependencies:
      picomatch: ^3 || ^4
    peerDependenciesMeta:
      picomatch:
        optional: true

  fflate@0.4.8:
    resolution: {integrity: sha512-FJqqoDBR00Mdj9ppamLa/Y7vxm+PRmNWA67N846RvsoYVMKB4q3y/de5PA7gUmRMYK/8CMz2GDZQmCRN1wBcWA==}

  fflate@0.7.4:
    resolution: {integrity: sha512-5u2V/CDW15QM1XbbgS+0DfPxVB+jUKhWEKuuFuHncbk3tEEqzmoXL+2KyOFuKGqOnmdIy0/davWF1CkuwtibCw==}

  file-entry-cache@6.0.1:
    resolution: {integrity: sha512-7Gps/XWymbLk2QLYK4NzpMOrYjMhdIxXuIvy2QBsLE6ljuodKvdkWs/cpyJJ3CVIVpH0Oi1Hvg1ovbMzLdFBBg==}
    engines: {node: ^10.12.0 || >=12.0.0}

  fill-range@7.1.1:
    resolution: {integrity: sha512-YsGpe3WHLK8ZYi4tWDg2Jy3ebRz2rXowDxnld4bkQB00cc/1Zw9AWnC0i9ztDJitivtQvaI9KaLyKrc+hBW0yg==}
    engines: {node: '>=8'}

  find-up@5.0.0:
    resolution: {integrity: sha512-78/PXT1wlLLDgTzDs7sjq9hzz0vXD+zn+7wypEe4fXQxCmdmqfGsEPQxmiCSQI3ajFV91bVSsvNtrJRiW6nGng==}
    engines: {node: '>=10'}

  flat-cache@3.2.0:
    resolution: {integrity: sha512-CYcENa+FtcUKLmhhqyctpclsq7QF38pKjZHsGNiSQF5r4FtoKDWabFDl3hzaEQMvT1LHEysw5twgLvpYYb4vbw==}
    engines: {node: ^10.12.0 || >=12.0.0}

  flatted@3.3.3:
    resolution: {integrity: sha512-GX+ysw4PBCz0PzosHDepZGANEuFCMLrnRTiEy9McGjmkCQYwRq4A/X786G/fjM/+OjsWSU1ZrY5qyARZmO/uwg==}

  follow-redirects@1.15.9:
    resolution: {integrity: sha512-gew4GsXizNgdoRyqmyfMHyAmXsZDk6mHkSxZFCzW9gwlbtOW44CDtYavM+y+72qD/Vq2l550kMF52DT8fOLJqQ==}
    engines: {node: '>=4.0'}
    peerDependencies:
      debug: '*'
    peerDependenciesMeta:
      debug:
        optional: true

  for-each@0.3.5:
    resolution: {integrity: sha512-dKx12eRCVIzqCxFGplyFKJMPvLEWgmNtUrpTiJIR5u97zEhRG8ySrtboPHZXx7daLxQVrl643cTzbab2tkQjxg==}
    engines: {node: '>= 0.4'}

  foreground-child@3.3.1:
    resolution: {integrity: sha512-gIXjKqtFuWEgzFRJA9WCQeSJLZDjgJUOMCMzxtvFq/37KojM1BFGufqsCy0r4qSQmYLsZYMeyRqzIWOMup03sw==}
    engines: {node: '>=14'}

  form-data@4.0.2:
    resolution: {integrity: sha512-hGfm/slu0ZabnNt4oaRZ6uREyfCj6P4fT/n6A1rGV+Z0VdGXjfOhVUpkn6qVQONHGIFwmveGXyDs75+nr6FM8w==}
    engines: {node: '>= 6'}

  fraction.js@4.3.7:
    resolution: {integrity: sha512-ZsDfxO51wGAXREY55a7la9LScWpwv9RxIrYABrlvOFBlH/ShPnrtsXeuUIfXKKOVicNxQ+o8JTbJvjS4M89yew==}

  framer-motion@11.18.2:
    resolution: {integrity: sha512-5F5Och7wrvtLVElIpclDT0CBzMVg3dL22B64aZwHtsIY8RB4mXICLrkajK4G9R+ieSAGcgrLeae2SeUTg2pr6w==}
    peerDependencies:
      '@emotion/is-prop-valid': '*'
      react: 19.0.0-rc-45804af1-20241021
      react-dom: ^18.0.0 || ^19.0.0
    peerDependenciesMeta:
      '@emotion/is-prop-valid':
        optional: true
      react:
        optional: true
      react-dom:
        optional: true

  fs.realpath@1.0.0:
    resolution: {integrity: sha512-OO0pH2lK6a0hZnAdau5ItzHPI6pUlvI7jMVnxUQRtw4owF2wk8lOSabtGDCTP4Ggrg2MbGnWO9X8K1t4+fGMDw==}

  fsevents@2.3.2:
    resolution: {integrity: sha512-xiqMQR4xAeHTuB9uWm+fFRcIOgKBMiOBP+eXiyT7jsgVCq1bkVygt00oASowB7EdtpOHaaPgKt812P9ab+DDKA==}
    engines: {node: ^8.16.0 || ^10.6.0 || >=11.0.0}
    os: [darwin]

  fsevents@2.3.3:
    resolution: {integrity: sha512-5xoDfX+fL7faATnagmWPpbFtwh/R77WmMMqqHGS65C3vvB0YHrgF+B1YmZ3441tMj5n63k0212XNoJwzlhffQw==}
    engines: {node: ^8.16.0 || ^10.6.0 || >=11.0.0}
    os: [darwin]

  function-bind@1.1.2:
    resolution: {integrity: sha512-7XHNxH7qX9xG5mIwxkhumTox/MIRNcOgDrxWsMt2pAr23WHp6MrRlN7FBSFpCpr+oVO0F744iUgR82nJMfG2SA==}

  function.prototype.name@1.1.8:
    resolution: {integrity: sha512-e5iwyodOHhbMr/yNrc7fDYG4qlbIvI5gajyzPnb5TCwyhjApznQh1BMFou9b30SevY43gCJKXycoCBjMbsuW0Q==}
    engines: {node: '>= 0.4'}

  functions-have-names@1.2.3:
    resolution: {integrity: sha512-xckBUXyTIqT97tq2x2AMb+g163b5JFysYk0x4qxNFwbfQkmNZoiRHb6sPzI9/QV33WeuvVYBUIiD4NzNIyqaRQ==}

  geist@1.3.1:
    resolution: {integrity: sha512-Q4gC1pBVPN+D579pBaz0TRRnGA4p9UK6elDY/xizXdFk/g4EKR5g0I+4p/Kj6gM0SajDBZ/0FvDV9ey9ud7BWw==}
    peerDependencies:
      next: '>=13.2.0'

  get-intrinsic@1.3.0:
    resolution: {integrity: sha512-9fSjSaos/fRIVIp+xSJlE6lfwhES7LNtKaCBIamHsjr2na1BiABJPo0mOjjz8GJDURarmCPGqaiVg5mfjb98CQ==}
    engines: {node: '>= 0.4'}

  get-nonce@1.0.1:
    resolution: {integrity: sha512-FJhYRoDaiatfEkUK8HKlicmu/3SGFD51q3itKDGoSTysQJBnfOcxU5GxnhE1E6soB76MbT0MBtnKJuXyAx+96Q==}
    engines: {node: '>=6'}

  get-proto@1.0.1:
    resolution: {integrity: sha512-sTSfBjoXBp89JvIKIefqw7U2CCebsc74kiY6awiGogKtoSGbgjYE/G/+l9sF3MWFPNc9IcoOC4ODfKHfxFmp0g==}
    engines: {node: '>= 0.4'}

  get-symbol-description@1.1.0:
    resolution: {integrity: sha512-w9UMqWwJxHNOvoNzSJ2oPF5wvYcvP7jUvYzhp67yEhTi17ZDBBC1z9pTdGuzjD+EFIqLSYRweZjqfiPzQ06Ebg==}
    engines: {node: '>= 0.4'}

  get-tsconfig@4.10.0:
    resolution: {integrity: sha512-kGzZ3LWWQcGIAmg6iWvXn0ei6WDtV26wzHRMwDSzmAbcXrTEXxHy6IehI6/4eT6VRKyMP1eF1VqwrVUmE/LR7A==}

  glob-parent@5.1.2:
    resolution: {integrity: sha512-AOIgSQCepiJYwP3ARnGx+5VnTu2HBYdzbGP45eLw1vr3zB3vZLeyed1sC9hnbcOc9/SrMyM5RPQrkGz4aS9Zow==}
    engines: {node: '>= 6'}

  glob-parent@6.0.2:
    resolution: {integrity: sha512-XxwI8EOhVQgWp6iDL+3b0r86f4d6AX6zSU55HfB4ydCEuXLXc5FcYeOu+nnGftS4TEju/11rt4KJPTMgbfmv4A==}
    engines: {node: '>=10.13.0'}

  glob@10.3.10:
    resolution: {integrity: sha512-fa46+tv1Ak0UPK1TOy/pZrIybNNt4HCv7SDzwyfiOZkvZLEbjsZkJBPtDHVshZjbecAoAGSC20MjLDG/qr679g==}
    engines: {node: '>=16 || 14 >=14.17'}
    hasBin: true

  glob@10.4.5:
    resolution: {integrity: sha512-7Bv8RF0k6xjo7d4A/PxYLbUCfb6c+Vpd2/mB2yRDlew7Jb5hEXiCD9ibfO7wpk8i4sevK6DFny9h7EYbM3/sHg==}
    hasBin: true

  glob@7.2.3:
    resolution: {integrity: sha512-nFR0zLpU2YCaRxwoCJvL6UvCH2JFyFVIvwTLsIf21AuHlMskA1hhTdk+LlYJtOlYt9v6dvszD2BGRqBL+iQK9Q==}
    deprecated: Glob versions prior to v9 are no longer supported

  globals@13.24.0:
    resolution: {integrity: sha512-AhO5QUcj8llrbG09iWhPU2B204J1xnPeL8kQmVorSsy+Sjj1sk8gIyh6cUocGmH4L0UuhAJy+hJMRA4mgA4mFQ==}
    engines: {node: '>=8'}

  globalthis@1.0.4:
    resolution: {integrity: sha512-DpLKbNU4WylpxJykQujfCcwYWiV/Jhm50Goo0wrVILAv5jOr9d+H+UR3PhSCD2rCCEIg0uc+G+muBTwD54JhDQ==}
    engines: {node: '>= 0.4'}

  globby@11.1.0:
    resolution: {integrity: sha512-jhIXaOzy1sb8IyocaruWSn1TjmnBVs8Ayhcy83rmxNJ8q2uWKCAj3CnJY+KpGSXCueAPc0i05kVvVKtP1t9S3g==}
    engines: {node: '>=10'}

  gopd@1.2.0:
    resolution: {integrity: sha512-ZUKRh6/kUFoAiTAtTYPZJ3hw9wNxx+BIBOijnlG9PnrJsCcSjs1wyyD6vJpaYtgnzDrKYRSqf3OO6Rfa93xsRg==}
    engines: {node: '>= 0.4'}

  graphemer@1.4.0:
    resolution: {integrity: sha512-EtKwoO6kxCL9WO5xipiHTZlSzBm7WLT627TqC/uVRd0HKmq8NXyebnNYxDoBi7wt8eTWrUrKXCOVaFq9x1kgag==}

  has-bigints@1.1.0:
    resolution: {integrity: sha512-R3pbpkcIqv2Pm3dUwgjclDRVmWpTJW2DcMzcIhEXEx1oh/CEMObMm3KLmRJOdvhM7o4uQBnwr8pzRK2sJWIqfg==}
    engines: {node: '>= 0.4'}

  has-flag@4.0.0:
    resolution: {integrity: sha512-EykJT/Q1KjTWctppgIAgfSO0tKVuZUjhgMr17kqTumMl6Afv3EISleU7qZUzoXDFTAHTDC4NOoG/ZxU3EvlMPQ==}
    engines: {node: '>=8'}

  has-property-descriptors@1.0.2:
    resolution: {integrity: sha512-55JNKuIW+vq4Ke1BjOTjM2YctQIvCT7GFzHwmfZPGo5wnrgkid0YQtnAleFSqumZm4az3n2BS+erby5ipJdgrg==}

  has-proto@1.2.0:
    resolution: {integrity: sha512-KIL7eQPfHQRC8+XluaIw7BHUwwqL19bQn4hzNgdr+1wXoU0KKj6rufu47lhY7KbJR2C6T6+PfyN0Ea7wkSS+qQ==}
    engines: {node: '>= 0.4'}

  has-symbols@1.1.0:
    resolution: {integrity: sha512-1cDNdwJ2Jaohmb3sg4OmKaMBwuC48sYni5HUw2DvsC8LjGTLK9h+eb1X6RyuOHe4hT0ULCW68iomhjUoKUqlPQ==}
    engines: {node: '>= 0.4'}

  has-tostringtag@1.0.2:
    resolution: {integrity: sha512-NqADB8VjPFLM2V0VvHUewwwsw0ZWBaIdgo+ieHtK3hasLz4qeCRjYcqfB6AQrBggRKppKF8L52/VqdVsO47Dlw==}
    engines: {node: '>= 0.4'}

  hasown@2.0.2:
    resolution: {integrity: sha512-0hJU9SCPvmMzIBdZFqNPXWa6dqh7WdH0cII9y+CyS8rG3nL48Bclra9HmKhVVUHyPWNH5Y7xDwAB7bfgSjkUMQ==}
    engines: {node: '>= 0.4'}

  hast-util-to-jsx-runtime@2.3.6:
    resolution: {integrity: sha512-zl6s8LwNyo1P9uw+XJGvZtdFF1GdAkOg8ujOw+4Pyb76874fLps4ueHXDhXWdk6YHQ6OgUtinliG7RsYvCbbBg==}

  hast-util-whitespace@3.0.0:
    resolution: {integrity: sha512-88JUN06ipLwsnv+dVn+OIYOvAuvBMy/Qoi6O7mQHxdPXpjy+Cd6xRkWwux7DKO+4sYILtLBRIKgsdpS2gQc7qw==}

  hex-rgb@4.3.0:
    resolution: {integrity: sha512-Ox1pJVrDCyGHMG9CFg1tmrRUMRPRsAWYc/PinY0XzJU4K7y7vjNoLKIQ7BR5UJMCxNN8EM1MNDmHWA/B3aZUuw==}
    engines: {node: '>=6'}

  html-to-text@9.0.5:
    resolution: {integrity: sha512-qY60FjREgVZL03vJU6IfMV4GDjGBIoOyvuFdpBDIX9yTlDw0TjxVBQp+P8NvpdIXNJvfWBTNul7fsAQJq2FNpg==}
    engines: {node: '>=14'}

  html-url-attributes@3.0.1:
    resolution: {integrity: sha512-ol6UPyBWqsrO6EJySPz2O7ZSr856WDrEzM5zMqp+FJJLGMW35cLYmmZnl0vztAZxRUoNZJFTCohfjuIJ8I4QBQ==}

  htmlparser2@8.0.2:
    resolution: {integrity: sha512-GYdjWKDkbRLkZ5geuHs5NY1puJ+PXwP7+fHPRz06Eirsb9ugf6d8kkXav6ADhcODhFFPMIXyxkxSuMf3D6NCFA==}

  https-proxy-agent@7.0.6:
    resolution: {integrity: sha512-vK9P5/iUfdl95AI+JVyUuIcVtd4ofvtrOr3HNtM2yxC9bnMbEdp3x01OhQNnjb8IJYi38VlTE3mBXwcfvywuSw==}
    engines: {node: '>= 14'}

  ignore@5.3.2:
    resolution: {integrity: sha512-hsBTNUqQTDwkWtcdYI2i06Y/nUBEsNEDJKjWdigLvegy8kDuJAS8uRlpkkcQpyEXL0Z/pjDy5HBmMjRCJ2gq+g==}
    engines: {node: '>= 4'}

  import-fresh@3.3.1:
    resolution: {integrity: sha512-TR3KfrTZTYLPB6jUjfx6MF9WcWrHL9su5TObK4ZkYgBdWKPOFoSoQIdEuTuR82pmtxH2spWG9h6etwfr1pLBqQ==}
    engines: {node: '>=6'}

  imurmurhash@0.1.4:
    resolution: {integrity: sha512-JmXMZ6wuvDmLiHEml9ykzqO6lwFbof0GG4IkcGaENdCRDDmMVnny7s5HsIgHCbaq0w2MyPhDqkhTUgS2LU2PHA==}
    engines: {node: '>=0.8.19'}

  inflight@1.0.6:
    resolution: {integrity: sha512-k92I/b08q4wvFscXCLvqfsHCrjrF7yiXsQuIVvVE7N82W3+aqpzuUdBbfhWcy/FZR3/4IgflMgKLOsvPDrGCJA==}
    deprecated: This module is not supported, and leaks memory. Do not use it. Check out lru-cache if you want a good and tested way to coalesce async requests by a key value, which is much more comprehensive and powerful.

  inherits@2.0.4:
    resolution: {integrity: sha512-k/vGaX4/Yla3WzyMCvTQOXYeIHvqOKtnqBduzTHpzpQZzAskKMhZ2K+EnBiSM9zGSoIFeMpXKxa4dYeZIQqewQ==}

  inline-style-parser@0.2.4:
    resolution: {integrity: sha512-0aO8FkhNZlj/ZIbNi7Lxxr12obT7cL1moPfE4tg1LkX7LlLfC6DeX4l2ZEud1ukP9jNQyNnfzQVqwbwmAATY4Q==}

  install@0.13.0:
    resolution: {integrity: sha512-zDml/jzr2PKU9I8J/xyZBQn8rPCAY//UOYNmR01XwNwyfhEWObo2SWfSl1+0tm1u6PhxLwDnfsT/6jB7OUxqFA==}
    engines: {node: '>= 0.10'}

  internal-slot@1.1.0:
    resolution: {integrity: sha512-4gd7VpWNQNB4UKKCFFVcp1AVv+FMOgs9NKzjHKusc8jTMhd5eL1NqQqOpE0KzMds804/yHlglp3uxgluOqAPLw==}
    engines: {node: '>= 0.4'}

  invariant@2.2.4:
    resolution: {integrity: sha512-phJfQVBuaJM5raOpJjSfkiD6BpbCE4Ns//LaXl6wGYtUBY83nWS6Rf9tXm2e8VaK60JEjYldbPif/A2B1C2gNA==}

  is-alphabetical@2.0.1:
    resolution: {integrity: sha512-FWyyY60MeTNyeSRpkM2Iry0G9hpr7/9kD40mD/cGQEuilcZYS4okz8SN2Q6rLCJ8gbCt6fN+rC+6tMGS99LaxQ==}

  is-alphanumerical@2.0.1:
    resolution: {integrity: sha512-hmbYhX/9MUMF5uh7tOXyK/n0ZvWpad5caBA17GsC6vyuCqaWliRG5K1qS9inmUhEMaOBIW7/whAnSwveW/LtZw==}

  is-array-buffer@3.0.5:
    resolution: {integrity: sha512-DDfANUiiG2wC1qawP66qlTugJeL5HyzMpfr8lLK+jMQirGzNod0B12cFB/9q838Ru27sBwfw78/rdoU7RERz6A==}
    engines: {node: '>= 0.4'}

  is-arrayish@0.3.2:
    resolution: {integrity: sha512-eVRqCvVlZbuw3GrM63ovNSNAeA1K16kaR/LRY/92w0zxQ5/1YzwblUX652i4Xs9RwAGjW9d9y6X88t8OaAJfWQ==}

  is-async-function@2.1.1:
    resolution: {integrity: sha512-9dgM/cZBnNvjzaMYHVoxxfPj2QXt22Ev7SuuPrs+xav0ukGB0S6d4ydZdEiM48kLx5kDV+QBPrpVnFyefL8kkQ==}
    engines: {node: '>= 0.4'}

  is-bigint@1.1.0:
    resolution: {integrity: sha512-n4ZT37wG78iz03xPRKJrHTdZbe3IicyucEtdRsV5yglwc3GyUfbAfpSeD0FJ41NbUNSt5wbhqfp1fS+BgnvDFQ==}
    engines: {node: '>= 0.4'}

  is-binary-path@2.1.0:
    resolution: {integrity: sha512-ZMERYes6pDydyuGidse7OsHxtbI7WVeUEozgR/g7rd0xUimYNlvZRE/K2MgZTjWy725IfelLeVcEM97mmtRGXw==}
    engines: {node: '>=8'}

  is-boolean-object@1.2.2:
    resolution: {integrity: sha512-wa56o2/ElJMYqjCjGkXri7it5FbebW5usLw/nPmCMs5DeZ7eziSYZhSmPRn0txqeW4LnAmQQU7FgqLpsEFKM4A==}
    engines: {node: '>= 0.4'}

  is-bun-module@2.0.0:
    resolution: {integrity: sha512-gNCGbnnnnFAUGKeZ9PdbyeGYJqewpmc2aKHUEMO5nQPWU9lOmv7jcmQIv+qHD8fXW6W7qfuCwX4rY9LNRjXrkQ==}

  is-callable@1.2.7:
    resolution: {integrity: sha512-1BC0BVFhS/p0qtw6enp8e+8OD0UrK0oFLztSjNzhcKA3WDuJxxAPXzPuPtKkjEY9UUoEWlX/8fgKeu2S8i9JTA==}
    engines: {node: '>= 0.4'}

  is-core-module@2.16.1:
    resolution: {integrity: sha512-UfoeMA6fIJ8wTYFEUjelnaGI67v6+N7qXJEvQuIGa99l4xsCruSYOVSQ0uPANn4dAzm8lkYPaKLrrijLq7x23w==}
    engines: {node: '>= 0.4'}

  is-data-view@1.0.2:
    resolution: {integrity: sha512-RKtWF8pGmS87i2D6gqQu/l7EYRlVdfzemCJN/P3UOs//x1QE7mfhvzHIApBTRf7axvT6DMGwSwBXYCT0nfB9xw==}
    engines: {node: '>= 0.4'}

  is-date-object@1.1.0:
    resolution: {integrity: sha512-PwwhEakHVKTdRNVOw+/Gyh0+MzlCl4R6qKvkhuvLtPMggI1WAHt9sOwZxQLSGpUaDnrdyDsomoRgNnCfKNSXXg==}
    engines: {node: '>= 0.4'}

  is-decimal@2.0.1:
    resolution: {integrity: sha512-AAB9hiomQs5DXWcRB1rqsxGUstbRroFOPPVAomNk/3XHR5JyEZChOyTWe2oayKnsSsr/kcGqF+z6yuH6HHpN0A==}

  is-extglob@2.1.1:
    resolution: {integrity: sha512-SbKbANkN603Vi4jEZv49LeVJMn4yGwsbzZworEoyEiutsN3nJYdbO36zfhGJ6QEDpOZIFkDtnq5JRxmvl3jsoQ==}
    engines: {node: '>=0.10.0'}

  is-finalizationregistry@1.1.1:
    resolution: {integrity: sha512-1pC6N8qWJbWoPtEjgcL2xyhQOP491EQjeUo3qTKcmV8YSDDJrOepfG8pcC7h/QgnQHYSv0mJ3Z/ZWxmatVrysg==}
    engines: {node: '>= 0.4'}

  is-fullwidth-code-point@3.0.0:
    resolution: {integrity: sha512-zymm5+u+sCsSWyD9qNaejV3DFvhCKclKdizYaJUuHA83RLjb7nSuGnddCHGv0hk+KY7BMAlsWeK4Ueg6EV6XQg==}
    engines: {node: '>=8'}

  is-generator-function@1.1.0:
    resolution: {integrity: sha512-nPUB5km40q9e8UfN/Zc24eLlzdSf9OfKByBw9CIdw4H1giPMeA0OIJvbchsCu4npfI2QcMVBsGEBHKZ7wLTWmQ==}
    engines: {node: '>= 0.4'}

  is-glob@4.0.3:
    resolution: {integrity: sha512-xelSayHH36ZgE7ZWhli7pW34hNbNl8Ojv5KVmkJD4hBdD3th8Tfk9vYasLM+mXWOZhFkgZfxhLSnrwRr4elSSg==}
    engines: {node: '>=0.10.0'}

  is-hexadecimal@2.0.1:
    resolution: {integrity: sha512-DgZQp241c8oO6cA1SbTEWiXeoxV42vlcJxgH+B3hi1AiqqKruZR3ZGF8In3fj4+/y/7rHvlOZLZtgJ/4ttYGZg==}

  is-map@2.0.3:
    resolution: {integrity: sha512-1Qed0/Hr2m+YqxnM09CjA2d/i6YZNfF6R2oRAOj36eUdS6qIV/huPJNSEpKbupewFs+ZsJlxsjjPbc0/afW6Lw==}
    engines: {node: '>= 0.4'}

  is-number-object@1.1.1:
    resolution: {integrity: sha512-lZhclumE1G6VYD8VHe35wFaIif+CTy5SJIi5+3y4psDgWu4wPDoBhF8NxUOinEc7pHgiTsT6MaBb92rKhhD+Xw==}
    engines: {node: '>= 0.4'}

  is-number@7.0.0:
    resolution: {integrity: sha512-41Cifkg6e8TylSpdtTpeLVMqvSBEVzTttHvERD741+pnZ8ANv0004MRL43QKPDlK9cGvNp6NZWZUBlbGXYxxng==}
    engines: {node: '>=0.12.0'}

  is-path-inside@3.0.3:
    resolution: {integrity: sha512-Fd4gABb+ycGAmKou8eMftCupSir5lRxqf4aD/vd0cD2qc4HL07OjCeuHMr8Ro4CoMaeCKDB0/ECBOVWjTwUvPQ==}
    engines: {node: '>=8'}

  is-plain-obj@4.1.0:
    resolution: {integrity: sha512-+Pgi+vMuUNkJyExiMBt5IlFoMyKnr5zhJ4Uspz58WOhBF5QoIZkFyNHIbBAtHwzVAgk5RtndVNsDRN61/mmDqg==}
    engines: {node: '>=12'}

  is-regex@1.2.1:
    resolution: {integrity: sha512-MjYsKHO5O7mCsmRGxWcLWheFqN9DJ/2TmngvjKXihe6efViPqc274+Fx/4fYj/r03+ESvBdTXK0V6tA3rgez1g==}
    engines: {node: '>= 0.4'}

  is-set@2.0.3:
    resolution: {integrity: sha512-iPAjerrse27/ygGLxw+EBR9agv9Y6uLeYVJMu+QNCoouJ1/1ri0mGrcWpfCqFZuzzx3WjtwxG098X+n4OuRkPg==}
    engines: {node: '>= 0.4'}

  is-shared-array-buffer@1.0.4:
    resolution: {integrity: sha512-ISWac8drv4ZGfwKl5slpHG9OwPNty4jOWPRIhBpxOoD+hqITiwuipOQ2bNthAzwA3B4fIjO4Nln74N0S9byq8A==}
    engines: {node: '>= 0.4'}

  is-string@1.1.1:
    resolution: {integrity: sha512-BtEeSsoaQjlSPBemMQIrY1MY0uM6vnS1g5fmufYOtnxLGUZM2178PKbhsk7Ffv58IX+ZtcvoGwccYsh0PglkAA==}
    engines: {node: '>= 0.4'}

  is-symbol@1.1.1:
    resolution: {integrity: sha512-9gGx6GTtCQM73BgmHQXfDmLtfjjTUDSyoxTCbp5WtoixAhfgsDirWIcVQ/IHpvI5Vgd5i/J5F7B9cN/WlVbC/w==}
    engines: {node: '>= 0.4'}

  is-typed-array@1.1.15:
    resolution: {integrity: sha512-p3EcsicXjit7SaskXHs1hA91QxgTw46Fv6EFKKGS5DRFLD8yKnohjF3hxoju94b/OcMZoQukzpPpBE9uLVKzgQ==}
    engines: {node: '>= 0.4'}

  is-weakmap@2.0.2:
    resolution: {integrity: sha512-K5pXYOm9wqY1RgjpL3YTkF39tni1XajUIkawTLUo9EZEVUFga5gSQJF8nNS7ZwJQ02y+1YCNYcMh+HIf1ZqE+w==}
    engines: {node: '>= 0.4'}

  is-weakref@1.1.1:
    resolution: {integrity: sha512-6i9mGWSlqzNMEqpCp93KwRS1uUOodk2OJ6b+sq7ZPDSy2WuI5NFIxp/254TytR8ftefexkWn5xNiHUNpPOfSew==}
    engines: {node: '>= 0.4'}

  is-weakset@2.0.4:
    resolution: {integrity: sha512-mfcwb6IzQyOKTs84CQMrOwW4gQcaTOAWJ0zzJCl2WSPDrWk/OzDaImWFH3djXhb24g4eudZfLRozAvPGw4d9hQ==}
    engines: {node: '>= 0.4'}

  isarray@2.0.5:
    resolution: {integrity: sha512-xHjhDr3cNBK0BzdUJSPXZntQUx/mwMS5Rw4A7lPJ90XGAO6ISP/ePDNuo0vhqOZU+UD5JoodwCAAoZQd3FeAKw==}

  isexe@2.0.0:
    resolution: {integrity: sha512-RHxMLp9lnKHGHRng9QFhRCMbYAcVpn69smSGcq3f36xjgVVWThj4qqLbTLlq7Ssj8B+fIQ1EuCEGI2lKsyQeIw==}

  iterator.prototype@1.1.5:
    resolution: {integrity: sha512-H0dkQoCa3b2VEeKQBOxFph+JAbcrQdE7KC0UkqwpLmv2EC4P41QXP+rqo9wYodACiG5/WM5s9oDApTU8utwj9g==}
    engines: {node: '>= 0.4'}

  jackspeak@2.3.6:
    resolution: {integrity: sha512-N3yCS/NegsOBokc8GAdM8UcmfsKiSS8cipheD/nivzr700H+nsMOxJjQnvwOcRYVuFkdH0wGUvW2WbXGmrZGbQ==}
    engines: {node: '>=14'}

  jackspeak@3.4.3:
    resolution: {integrity: sha512-OGlZQpz2yfahA/Rd1Y8Cd9SIEsqvXkLVoSw/cgwhnhFMDbsQFeZYoJJ7bIZBS9BcamUW96asq/npPWugM+RQBw==}

  jiti@1.21.7:
    resolution: {integrity: sha512-/imKNG4EbWNrVjoNC/1H5/9GFy+tqjGBHCaSsN+P2RnPqjsLmv6UD3Ej+Kj8nBWaRAwyk7kK5ZUc+OEatnTR3A==}
    hasBin: true

  jose@5.10.0:
    resolution: {integrity: sha512-s+3Al/p9g32Iq+oqXxkW//7jk2Vig6FF1CFqzVXoTUXt2qz89YWbL+OwS17NFYEvxC35n0FKeGO2LGYSxeM2Gg==}

  js-tiktoken@1.0.20:
    resolution: {integrity: sha512-Xlaqhhs8VfCd6Sh7a1cFkZHQbYTLCwVJJWiHVxBYzLPxW0XsoxBy1hitmjkdIjD3Aon5BXLHFwU5O8WUx6HH+A==}

  js-tokens@4.0.0:
    resolution: {integrity: sha512-RdJUflcE3cUzKiMqQgsCu06FPu9UdIJO0beYbPhHN4k6apgJtifcoCtT9bcxOpYBtpD2kCM6Sbzg4CausW/PKQ==}

  js-yaml@4.1.0:
    resolution: {integrity: sha512-wpxZs9NoxZaJESJGIZTyDEaYpl0FKSA+FB9aJiyemKhMwkxQg63h4T1KJgUGHpTqPDNRcmmYLugrRjJlBtWvRA==}
    hasBin: true

  json-buffer@3.0.1:
    resolution: {integrity: sha512-4bV5BfR2mqfQTJm+V5tPPdf+ZpuhiIvTuAB5g8kcrXOZpTT/QwwVRWBywX1ozr6lEuPdbHxwaJlm9G6mI2sfSQ==}

  json-schema-traverse@0.4.1:
    resolution: {integrity: sha512-xbbCH5dCYU5T8LcEhhuh7HJ88HXuW3qsI3Y0zOZFKfZEHcpWiHU/Jxzk629Brsab/mMiHQti9wMP+845RPe3Vg==}

  json-schema@0.4.0:
    resolution: {integrity: sha512-es94M3nTIfsEPisRafak+HDLfHXnKBhV3vU5eqPcS3flIWqcxJWgXHXiey3YrpaNsanY5ei1VoYEbOzijuq9BA==}

  json-stable-stringify-without-jsonify@1.0.1:
    resolution: {integrity: sha512-Bdboy+l7tA3OGW6FjyFHWkP5LuByj1Tk33Ljyq0axyzdk9//JSi2u3fP1QSmd1KNwq6VOKYGlAu87CisVir6Pw==}

  json5@1.0.2:
    resolution: {integrity: sha512-g1MWMLBiz8FKi1e4w0UyVL3w+iJceWAFBAaBnnGKOpNa5f8TLktkbre1+s6oICydWAm+HRUGTmI+//xv2hvXYA==}
    hasBin: true

  jsondiffpatch@0.6.0:
    resolution: {integrity: sha512-3QItJOXp2AP1uv7waBkao5nCvhEv+QmJAd38Ybq7wNI74Q+BBmnLn4EDKz6yI9xGAIQoUF87qHt+kc1IVxB4zQ==}
    engines: {node: ^18.0.0 || >=20.0.0}
    hasBin: true

  jsx-ast-utils@3.3.5:
    resolution: {integrity: sha512-ZZow9HBI5O6EPgSJLUb8n2NKgmVWTwCvHGwFuJlMjvLFqlGG6pjirPhtdsseaLZjSibD8eegzmYpUZwoIlj2cQ==}
    engines: {node: '>=4.0'}

  keyv@4.5.4:
    resolution: {integrity: sha512-oxVHkHR/EJf2CNXnWxRLW6mg7JyCCUcG0DtEGmL2ctUo1PNTin1PUil+r/+4r5MpVgC/fn1kjsx7mjSujKqIpw==}

  kysely@0.27.6:
    resolution: {integrity: sha512-FIyV/64EkKhJmjgC0g2hygpBv5RNWVPyNCqSAD7eTCv6eFWNIi4PN1UvdSJGicN/o35bnevgis4Y0UDC0qi8jQ==}
    engines: {node: '>=14.0.0'}

  language-subtag-registry@0.3.23:
    resolution: {integrity: sha512-0K65Lea881pHotoGEa5gDlMxt3pctLi2RplBb7Ezh4rRdLEOtgi7n4EwK9lamnUCkKBqaeKRVebTq6BAxSkpXQ==}

  language-tags@1.0.9:
    resolution: {integrity: sha512-MbjN408fEndfiQXbFQ1vnd+1NoLDsnQW41410oQBXiyXDMYH5z505juWa4KUE1LqxRC7DgOgZDbKLxHIwm27hA==}
    engines: {node: '>=0.10'}

  leac@0.6.0:
    resolution: {integrity: sha512-y+SqErxb8h7nE/fiEX07jsbuhrpO9lL8eca7/Y1nuWV2moNlXhyd59iDGcRf6moVyDMbmTNzL40SUyrFU/yDpg==}

  levn@0.4.1:
    resolution: {integrity: sha512-+bT2uH4E5LGE7h/n3evcS/sQlJXCpIp6ym8OWJ5eV6+67Dsql/LaaT7qJBAt2rzfoa/5QBGBhxDix1dMt2kQKQ==}
    engines: {node: '>= 0.8.0'}

  lilconfig@3.1.3:
    resolution: {integrity: sha512-/vlFKAoH5Cgt3Ie+JLhRbwOsCQePABiU3tJ1egGvyQ+33R/vcwM2Zl2QR/LzjsBeItPt3oSVXapn+m4nQDvpzw==}
    engines: {node: '>=14'}

  linebreak@1.1.0:
    resolution: {integrity: sha512-MHp03UImeVhB7XZtjd0E4n6+3xr5Dq/9xI/5FptGk5FrbDR3zagPa2DS6U8ks/3HjbKWG9Q1M2ufOzxV2qLYSQ==}

  lines-and-columns@1.2.4:
    resolution: {integrity: sha512-7ylylesZQ/PV29jhEDl3Ufjo6ZX7gCqJr5F7PKrqc93v7fzSymt1BpwEU8nAUXs8qzzvqhbjhK5QZg6Mt/HkBg==}

  linkify-it@4.0.1:
    resolution: {integrity: sha512-C7bfi1UZmoj8+PQx22XyeXCuBlokoyWQL5pWSP+EI6nzRylyThouddufc2c1NDIcP9k5agmN9fLpA7VNJfIiqw==}

  linkify-it@5.0.0:
    resolution: {integrity: sha512-5aHCbzQRADcdP+ATqnDuhhJ/MRIqDkZX5pyjFHRRysS8vZ5AbqGEoFIb6pYHPZ+L/OC2Lc+xT8uHVVR5CAK/wQ==}

  locate-path@6.0.0:
    resolution: {integrity: sha512-iPZK6eYjbxRu3uB4/WZ3EsEIMJFMqAoopl3R+zuq0UjcAm/MO6KCweDgPfP3elTztoKP3KtnVHxTn2NHBSDVUw==}
    engines: {node: '>=10'}

  lodash-es@4.17.21:
    resolution: {integrity: sha512-mKnC+QJ9pWVzv+C4/U3rRsHapFfHvQFoFB92e52xeyGMcX6/OlIl78je1u8vePzYZSkkogMPJ2yjxxsb89cxyw==}

  lodash.castarray@4.4.0:
    resolution: {integrity: sha512-aVx8ztPv7/2ULbArGJ2Y42bG1mEQ5mGjpdvrbJcJFU3TbYybe+QlLS4pst9zV52ymy2in1KpFPiZnAOATxD4+Q==}

  lodash.debounce@4.0.8:
    resolution: {integrity: sha512-FT1yDzDYEoYWhnSGnpE/4Kj1fLZkDFyqRb7fNt6FdYOSxlUWAtp42Eh6Wb0rGIv/m9Bgo7x4GhQbm5Ys4SG5ow==}

  lodash.isplainobject@4.0.6:
    resolution: {integrity: sha512-oSXzaWypCMHkPC3NvBEaPHf0KsA5mvPrOPgQWDsbg8n7orZ290M0BmC/jgRZ4vcJ6DTAhjrsSYgdsW/F+MFOBA==}

  lodash.merge@4.6.2:
    resolution: {integrity: sha512-0KpjqXRVvrYyCsX1swR/XTK0va6VQkQM6MNo7PqW77ByjAhoARA8EfrP1N4+KlKj8YS0ZUCtRT/YUuhyYDujIQ==}

  lodash@4.17.21:
    resolution: {integrity: sha512-v2kDEe57lecTulaDIuNTPy3Ry4gLGJ6Z1O3vE1krgXZNrsQ+LFTGHVxVjcXPs17LhbZVGedAJv8XZ1tvj5FvSg==}

  longest-streak@3.1.0:
    resolution: {integrity: sha512-9Ri+o0JYgehTaVBBDoMqIl8GXtbWg711O3srftcHhZ0dqnETqLaoIK0x17fUw9rFSlK/0NlsKe0Ahhyl5pXE2g==}

  loose-envify@1.4.0:
    resolution: {integrity: sha512-lyuxPGr/Wfhrlem2CL/UcnUc1zcqKAImBDzukY7Y5F/yQiNdko6+fRLevlw1HgMySw7f611UIY408EtxRSoK3Q==}
    hasBin: true

  lru-cache@10.4.3:
    resolution: {integrity: sha512-JNAzZcXrCt42VGLuYz0zfAzDfAvJWW6AfYlDBQyDV5DClI2m5sAmK+OIO7s59XfsRsWHp02jAJrRadPRGTt6SQ==}

  lucide-react@0.446.0:
    resolution: {integrity: sha512-BU7gy8MfBMqvEdDPH79VhOXSEgyG8TSPOKWaExWGCQVqnGH7wGgDngPbofu+KdtVjPQBWbEmnfMTq90CTiiDRg==}
    peerDependencies:
      react: 19.0.0-rc-45804af1-20241021

  markdown-it@13.0.2:
    resolution: {integrity: sha512-FtwnEuuK+2yVU7goGn/MJ0WBZMM9ZPgU9spqlFs7/A/pDIUNSOQZhUgOqYCficIuR2QaFnrt8LHqBWsbTAoI5w==}
    hasBin: true

  markdown-it@14.1.0:
    resolution: {integrity: sha512-a54IwgWPaeBCAAsv13YgmALOF1elABB08FxO9i+r4VFk5Vl4pKokRPeX8u5TCgSsPi6ec1otfLjdOpVcgbpshg==}
    hasBin: true

  markdown-table@3.0.4:
    resolution: {integrity: sha512-wiYz4+JrLyb/DqW2hkFJxP7Vd7JuTDm77fvbM8VfEQdmSMqcImWeeRbHwZjBjIFki/VaMK2BhFi7oUUZeM5bqw==}

  marked@15.0.11:
    resolution: {integrity: sha512-1BEXAU2euRCG3xwgLVT1y0xbJEld1XOrmRJpUwRCcy7rxhSCwMrmEu9LXoPhHSCJG41V7YcQ2mjKRr5BA3ITIA==}
    engines: {node: '>= 18'}
    hasBin: true

  material-colors@1.2.6:
    resolution: {integrity: sha512-6qE4B9deFBIa9YSpOc9O0Sgc43zTeVYbgDT5veRKSlB2+ZuHNoVVxA1L/ckMUayV9Ay9y7Z/SZCLcGteW9i7bg==}

  math-intrinsics@1.1.0:
    resolution: {integrity: sha512-/IXtbwEk5HTPyEwyKX6hGkYXxM9nbj64B+ilVJnC/R6B0pH5G4V3b0pVbL7DBj4tkhBAppbQUlf6F6Xl9LHu1g==}
    engines: {node: '>= 0.4'}

  mdast-util-find-and-replace@3.0.2:
    resolution: {integrity: sha512-Tmd1Vg/m3Xz43afeNxDIhWRtFZgM2VLyaf4vSTYwudTyeuTneoL3qtWMA5jeLyz/O1vDJmmV4QuScFCA2tBPwg==}

  mdast-util-from-markdown@2.0.2:
    resolution: {integrity: sha512-uZhTV/8NBuw0WHkPTrCqDOl0zVe1BIng5ZtHoDk49ME1qqcjYmmLmOf0gELgcRMxN4w2iuIeVso5/6QymSrgmA==}

  mdast-util-gfm-autolink-literal@2.0.1:
    resolution: {integrity: sha512-5HVP2MKaP6L+G6YaxPNjuL0BPrq9orG3TsrZ9YXbA3vDw/ACI4MEsnoDpn6ZNm7GnZgtAcONJyPhOP8tNJQavQ==}

  mdast-util-gfm-footnote@2.1.0:
    resolution: {integrity: sha512-sqpDWlsHn7Ac9GNZQMeUzPQSMzR6Wv0WKRNvQRg0KqHh02fpTz69Qc1QSseNX29bhz1ROIyNyxExfawVKTm1GQ==}

  mdast-util-gfm-strikethrough@2.0.0:
    resolution: {integrity: sha512-mKKb915TF+OC5ptj5bJ7WFRPdYtuHv0yTRxK2tJvi+BDqbkiG7h7u/9SI89nRAYcmap2xHQL9D+QG/6wSrTtXg==}

  mdast-util-gfm-table@2.0.0:
    resolution: {integrity: sha512-78UEvebzz/rJIxLvE7ZtDd/vIQ0RHv+3Mh5DR96p7cS7HsBhYIICDBCu8csTNWNO6tBWfqXPWekRuj2FNOGOZg==}

  mdast-util-gfm-task-list-item@2.0.0:
    resolution: {integrity: sha512-IrtvNvjxC1o06taBAVJznEnkiHxLFTzgonUdy8hzFVeDun0uTjxxrRGVaNFqkU1wJR3RBPEfsxmU6jDWPofrTQ==}

  mdast-util-gfm@3.1.0:
    resolution: {integrity: sha512-0ulfdQOM3ysHhCJ1p06l0b0VKlhU0wuQs3thxZQagjcjPrlFRqY215uZGHHJan9GEAXd9MbfPjFJz+qMkVR6zQ==}

  mdast-util-mdx-expression@2.0.1:
    resolution: {integrity: sha512-J6f+9hUp+ldTZqKRSg7Vw5V6MqjATc+3E4gf3CFNcuZNWD8XdyI6zQ8GqH7f8169MM6P7hMBRDVGnn7oHB9kXQ==}

  mdast-util-mdx-jsx@3.2.0:
    resolution: {integrity: sha512-lj/z8v0r6ZtsN/cGNNtemmmfoLAFZnjMbNyLzBafjzikOM+glrjNHPlf6lQDOTccj9n5b0PPihEBbhneMyGs1Q==}

  mdast-util-mdxjs-esm@2.0.1:
    resolution: {integrity: sha512-EcmOpxsZ96CvlP03NghtH1EsLtr0n9Tm4lPUJUBccV9RwUOneqSycg19n5HGzCf+10LozMRSObtVr3ee1WoHtg==}

  mdast-util-phrasing@4.1.0:
    resolution: {integrity: sha512-TqICwyvJJpBwvGAMZjj4J2n0X8QWp21b9l0o7eXyVJ25YNWYbJDVIyD1bZXE6WtV6RmKJVYmQAKWa0zWOABz2w==}

  mdast-util-to-hast@13.2.0:
    resolution: {integrity: sha512-QGYKEuUsYT9ykKBCMOEDLsU5JRObWQusAolFMeko/tYPufNkRffBAQjIE+99jbA87xv6FgmjLtwjh9wBWajwAA==}

  mdast-util-to-markdown@2.1.2:
    resolution: {integrity: sha512-xj68wMTvGXVOKonmog6LwyJKrYXZPvlwabaryTjLh9LuvovB/KAH+kvi8Gjj+7rJjsFi23nkUxRQv1KqSroMqA==}

  mdast-util-to-string@4.0.0:
    resolution: {integrity: sha512-0H44vDimn51F0YwvxSJSm0eCDOJTRlmN0R1yBh4HLj9wiV1Dn0QoXGbvFAWj2hSItVTlCmBF1hqKlIyUBVFLPg==}

  mdurl@1.0.1:
    resolution: {integrity: sha512-/sKlQJCBYVY9Ers9hqzKou4H6V5UWc/M59TH2dvkt+84itfnq7uFOMLpOiOS4ujvHP4etln18fmIxA5R5fll0g==}

  mdurl@2.0.0:
    resolution: {integrity: sha512-Lf+9+2r+Tdp5wXDXC4PcIBjTDtq4UKjCPMQhKIuzpJNW0b96kVqSwW0bT7FhRSfmAiFYgP+SCRvdrDozfh0U5w==}

  merge2@1.4.1:
    resolution: {integrity: sha512-8q7VEgMJW4J8tcfVPy8g09NcQwZdbwFEqhe/WZkoIzjn/3TGDwtOCYtXGxA3O8tPzpczCCDgv+P2P5y00ZJOOg==}
    engines: {node: '>= 8'}

  micromark-core-commonmark@2.0.3:
    resolution: {integrity: sha512-RDBrHEMSxVFLg6xvnXmb1Ayr2WzLAWjeSATAoxwKYJV94TeNavgoIdA0a9ytzDSVzBy2YKFK+emCPOEibLeCrg==}

  micromark-extension-gfm-autolink-literal@2.1.0:
    resolution: {integrity: sha512-oOg7knzhicgQ3t4QCjCWgTmfNhvQbDDnJeVu9v81r7NltNCVmhPy1fJRX27pISafdjL+SVc4d3l48Gb6pbRypw==}

  micromark-extension-gfm-footnote@2.1.0:
    resolution: {integrity: sha512-/yPhxI1ntnDNsiHtzLKYnE3vf9JZ6cAisqVDauhp4CEHxlb4uoOTxOCJ+9s51bIB8U1N1FJ1RXOKTIlD5B/gqw==}

  micromark-extension-gfm-strikethrough@2.1.0:
    resolution: {integrity: sha512-ADVjpOOkjz1hhkZLlBiYA9cR2Anf8F4HqZUO6e5eDcPQd0Txw5fxLzzxnEkSkfnD0wziSGiv7sYhk/ktvbf1uw==}

  micromark-extension-gfm-table@2.1.1:
    resolution: {integrity: sha512-t2OU/dXXioARrC6yWfJ4hqB7rct14e8f7m0cbI5hUmDyyIlwv5vEtooptH8INkbLzOatzKuVbQmAYcbWoyz6Dg==}

  micromark-extension-gfm-tagfilter@2.0.0:
    resolution: {integrity: sha512-xHlTOmuCSotIA8TW1mDIM6X2O1SiX5P9IuDtqGonFhEK0qgRI4yeC6vMxEV2dgyr2TiD+2PQ10o+cOhdVAcwfg==}

  micromark-extension-gfm-task-list-item@2.1.0:
    resolution: {integrity: sha512-qIBZhqxqI6fjLDYFTBIa4eivDMnP+OZqsNwmQ3xNLE4Cxwc+zfQEfbs6tzAo2Hjq+bh6q5F+Z8/cksrLFYWQQw==}

  micromark-extension-gfm@3.0.0:
    resolution: {integrity: sha512-vsKArQsicm7t0z2GugkCKtZehqUm31oeGBV/KVSorWSy8ZlNAv7ytjFhvaryUiCUJYqs+NoE6AFhpQvBTM6Q4w==}

  micromark-factory-destination@2.0.1:
    resolution: {integrity: sha512-Xe6rDdJlkmbFRExpTOmRj9N3MaWmbAgdpSrBQvCFqhezUn4AHqJHbaEnfbVYYiexVSs//tqOdY/DxhjdCiJnIA==}

  micromark-factory-label@2.0.1:
    resolution: {integrity: sha512-VFMekyQExqIW7xIChcXn4ok29YE3rnuyveW3wZQWWqF4Nv9Wk5rgJ99KzPvHjkmPXF93FXIbBp6YdW3t71/7Vg==}

  micromark-factory-space@2.0.1:
    resolution: {integrity: sha512-zRkxjtBxxLd2Sc0d+fbnEunsTj46SWXgXciZmHq0kDYGnck/ZSGj9/wULTV95uoeYiK5hRXP2mJ98Uo4cq/LQg==}

  micromark-factory-title@2.0.1:
    resolution: {integrity: sha512-5bZ+3CjhAd9eChYTHsjy6TGxpOFSKgKKJPJxr293jTbfry2KDoWkhBb6TcPVB4NmzaPhMs1Frm9AZH7OD4Cjzw==}

  micromark-factory-whitespace@2.0.1:
    resolution: {integrity: sha512-Ob0nuZ3PKt/n0hORHyvoD9uZhr+Za8sFoP+OnMcnWK5lngSzALgQYKMr9RJVOWLqQYuyn6ulqGWSXdwf6F80lQ==}

  micromark-util-character@2.1.1:
    resolution: {integrity: sha512-wv8tdUTJ3thSFFFJKtpYKOYiGP2+v96Hvk4Tu8KpCAsTMs6yi+nVmGh1syvSCsaxz45J6Jbw+9DD6g97+NV67Q==}

  micromark-util-chunked@2.0.1:
    resolution: {integrity: sha512-QUNFEOPELfmvv+4xiNg2sRYeS/P84pTW0TCgP5zc9FpXetHY0ab7SxKyAQCNCc1eK0459uoLI1y5oO5Vc1dbhA==}

  micromark-util-classify-character@2.0.1:
    resolution: {integrity: sha512-K0kHzM6afW/MbeWYWLjoHQv1sgg2Q9EccHEDzSkxiP/EaagNzCm7T/WMKZ3rjMbvIpvBiZgwR3dKMygtA4mG1Q==}

  micromark-util-combine-extensions@2.0.1:
    resolution: {integrity: sha512-OnAnH8Ujmy59JcyZw8JSbK9cGpdVY44NKgSM7E9Eh7DiLS2E9RNQf0dONaGDzEG9yjEl5hcqeIsj4hfRkLH/Bg==}

  micromark-util-decode-numeric-character-reference@2.0.2:
    resolution: {integrity: sha512-ccUbYk6CwVdkmCQMyr64dXz42EfHGkPQlBj5p7YVGzq8I7CtjXZJrubAYezf7Rp+bjPseiROqe7G6foFd+lEuw==}

  micromark-util-decode-string@2.0.1:
    resolution: {integrity: sha512-nDV/77Fj6eH1ynwscYTOsbK7rR//Uj0bZXBwJZRfaLEJ1iGBR6kIfNmlNqaqJf649EP0F3NWNdeJi03elllNUQ==}

  micromark-util-encode@2.0.1:
    resolution: {integrity: sha512-c3cVx2y4KqUnwopcO9b/SCdo2O67LwJJ/UyqGfbigahfegL9myoEFoDYZgkT7f36T0bLrM9hZTAaAyH+PCAXjw==}

  micromark-util-html-tag-name@2.0.1:
    resolution: {integrity: sha512-2cNEiYDhCWKI+Gs9T0Tiysk136SnR13hhO8yW6BGNyhOC4qYFnwF1nKfD3HFAIXA5c45RrIG1ub11GiXeYd1xA==}

  micromark-util-normalize-identifier@2.0.1:
    resolution: {integrity: sha512-sxPqmo70LyARJs0w2UclACPUUEqltCkJ6PhKdMIDuJ3gSf/Q+/GIe3WKl0Ijb/GyH9lOpUkRAO2wp0GVkLvS9Q==}

  micromark-util-resolve-all@2.0.1:
    resolution: {integrity: sha512-VdQyxFWFT2/FGJgwQnJYbe1jjQoNTS4RjglmSjTUlpUMa95Htx9NHeYW4rGDJzbjvCsl9eLjMQwGeElsqmzcHg==}

  micromark-util-sanitize-uri@2.0.1:
    resolution: {integrity: sha512-9N9IomZ/YuGGZZmQec1MbgxtlgougxTodVwDzzEouPKo3qFWvymFHWcnDi2vzV1ff6kas9ucW+o3yzJK9YB1AQ==}

  micromark-util-subtokenize@2.1.0:
    resolution: {integrity: sha512-XQLu552iSctvnEcgXw6+Sx75GflAPNED1qx7eBJ+wydBb2KCbRZe+NwvIEEMM83uml1+2WSXpBAcp9IUCgCYWA==}

  micromark-util-symbol@2.0.1:
    resolution: {integrity: sha512-vs5t8Apaud9N28kgCrRUdEed4UJ+wWNvicHLPxCa9ENlYuAY31M0ETy5y1vA33YoNPDFTghEbnh6efaE8h4x0Q==}

  micromark-util-types@2.0.2:
    resolution: {integrity: sha512-Yw0ECSpJoViF1qTU4DC6NwtC4aWGt1EkzaQB8KPPyCRR8z9TWeV0HbEFGTO+ZY1wB22zmxnJqhPyTpOVCpeHTA==}

  micromark@4.0.2:
    resolution: {integrity: sha512-zpe98Q6kvavpCr1NPVSCMebCKfD7CA2NqZ+rykeNhONIJBpc1tFKt9hucLGwha3jNTNI8lHpctWJWoimVF4PfA==}

  micromatch@4.0.8:
    resolution: {integrity: sha512-PXwfBhYu0hBCPw8Dn0E+WDYb7af3dSLVWKi3HGv84IdF4TyFoC0ysxFd0Goxw7nSv4T/PzEJQxsYsEiFCKo2BA==}
    engines: {node: '>=8.6'}

  mime-db@1.52.0:
    resolution: {integrity: sha512-sPU4uV7dYlvtWJxwwxHD0PuihVNiE7TyAbQ5SWxDCB9mUYvOgroQOwYQQOKPJ8CIbE+1ETVlOoK1UC2nU3gYvg==}
    engines: {node: '>= 0.6'}

  mime-types@2.1.35:
    resolution: {integrity: sha512-ZDY+bPm5zTTF+YpCrAU9nK0UgICYPT0QtT1NZWFv4s++TNkcgVaT0g6+4R2uI4MjQjzysHB1zxuWL50hzaeXiw==}
    engines: {node: '>= 0.6'}

  minimatch@3.1.2:
    resolution: {integrity: sha512-J7p63hRiAjw1NDEww1W7i37+ByIrOWO5XQQAzZ3VOcL0PNybwpfmV/N05zFAzwQ9USyEcX6t3UO+K5aqBQOIHw==}

  minimatch@9.0.3:
    resolution: {integrity: sha512-RHiac9mvaRw0x3AYRgDC1CxAP7HTcNrrECeA8YYJeWnpo+2Q5CegtZjaotWTWxDG3UeGA1coE05iH1mPjT/2mg==}
    engines: {node: '>=16 || 14 >=14.17'}

  minimatch@9.0.5:
    resolution: {integrity: sha512-G6T0ZX48xgozx7587koeX9Ys2NYy6Gmv//P89sEte9V9whIapMNF4idKxnW2QtCcLiTWlb/wfCabAtAFWhhBow==}
    engines: {node: '>=16 || 14 >=14.17'}

  minimist@1.2.8:
    resolution: {integrity: sha512-2yyAR8qBkN3YuheJanUpWC5U3bb5osDywNB8RzDVlDwDHbocAJveqqj1u8+SVD7jkWT4yvsHCpWqqWqAxb0zCA==}

  minipass@7.1.2:
    resolution: {integrity: sha512-qOOzS1cBTWYF4BH8fVePDBOO9iptMnGUEZwNc/cMWnTV2nVLZ7VoNWEPHkYczZA0pdoA7dl6e7FL659nX9S2aw==}
    engines: {node: '>=16 || 14 >=14.17'}

  motion-dom@11.18.1:
    resolution: {integrity: sha512-g76KvA001z+atjfxczdRtw/RXOM3OMSdd1f4DL77qCTF/+avrRJiawSG4yDibEQ215sr9kpinSlX2pCTJ9zbhw==}

  motion-utils@11.18.1:
    resolution: {integrity: sha512-49Kt+HKjtbJKLtgO/LKj9Ld+6vw9BjH5d9sc40R/kVyH8GLAXgT42M2NnuPcJNuA3s9ZfZBUcwIgpmZWGEE+hA==}

  ms@2.1.3:
    resolution: {integrity: sha512-6FlzubTLZG3J2a/NVCAleEhjzq5oxgHyaCU9yYXvcLsvoVaHJq/s5xXI6/XXP6tz7R9xAOtHnSO/tXtF3WRTlA==}

  mz@2.7.0:
    resolution: {integrity: sha512-z81GNO7nnYMEhrGh9LeymoE4+Yr0Wn5McHIZMK5cfQCl+NDX08sCZgUc9/6MHni9IWuFLm1Z3HTCXu2z9fN62Q==}

  nanoid@3.3.11:
    resolution: {integrity: sha512-N8SpfPUnUp1bK+PMYW8qSWdl9U+wwNWI4QKxOYDy9JAro3WMX7p2OeVRF9v+347pnakNevPmiHhNmZ2HbFA76w==}
    engines: {node: ^10 || ^12 || ^13.7 || ^14 || >=15.0.1}
    hasBin: true

  nanoid@5.1.5:
    resolution: {integrity: sha512-Ir/+ZpE9fDsNH0hQ3C68uyThDXzYcim2EqcZ8zn8Chtt1iylPT9xXJB0kPCnqzgcEGikO9RxSrh63MsmVCU7Fw==}
    engines: {node: ^18 || >=20}
    hasBin: true

  nanostores@0.11.4:
    resolution: {integrity: sha512-k1oiVNN4hDK8NcNERSZLQiMfRzEGtfnvZvdBvey3SQbgn8Dcrk0h1I6vpxApjb10PFUflZrgJ2WEZyJQ+5v7YQ==}
    engines: {node: ^18.0.0 || >=20.0.0}

  napi-postinstall@0.1.6:
    resolution: {integrity: sha512-w1bClprmjwpybo+7M1Rd0N4QK5Ein8kH/1CQ0Wv8Q9vrLbDMakxc4rZpv8zYc8RVErUELJlFhM8UzOF3IqlYKw==}
    engines: {node: ^12.20.0 || ^14.18.0 || >=16.0.0}
    hasBin: true

  natural-compare@1.4.0:
    resolution: {integrity: sha512-OWND8ei3VtNC9h7V60qff3SVobHr996CTwgxubgyQYEpg290h9J0buyECNNJexkFm5sOajh5G116RYA1c8ZMSw==}

  next-themes@0.3.0:
    resolution: {integrity: sha512-/QHIrsYpd6Kfk7xakK4svpDI5mmXP0gfvCoJdGpZQ2TOrQZmsW0QxjaiLn8wbIKjtm4BTSqLoix4lxYYOnLJ/w==}
    peerDependencies:
      react: 19.0.0-rc-45804af1-20241021
      react-dom: ^16.8 || ^17 || ^18

  next@15.2.2-canary.1:
    resolution: {integrity: sha512-XIZKbhXSrGkBdrGpdPjM7DhpKYkLJSl+IQHVgoOom0rWhSOKk9dH3aJ19XGyXSX1XFcMjirY4RzUgk1rEx0ukA==}
    engines: {node: ^18.18.0 || ^19.8.0 || >= 20.0.0}
    hasBin: true
    peerDependencies:
      '@opentelemetry/api': ^1.1.0
      '@playwright/test': ^1.41.2
      babel-plugin-react-compiler: '*'
      react: 19.0.0-rc-45804af1-20241021
      react-dom: ^18.2.0 || 19.0.0-rc-de68d2f4-20241204 || ^19.0.0
      sass: ^1.3.0
    peerDependenciesMeta:
      '@opentelemetry/api':
        optional: true
      '@playwright/test':
        optional: true
      babel-plugin-react-compiler:
        optional: true
      sass:
        optional: true

  next@15.3.5:
    resolution: {integrity: sha512-RkazLBMMDJSJ4XZQ81kolSpwiCt907l0xcgcpF4xC2Vml6QVcPNXW0NQRwQ80FFtSn7UM52XN0anaw8TEJXaiw==}
    engines: {node: ^18.18.0 || ^19.8.0 || >= 20.0.0}
    hasBin: true
    peerDependencies:
      '@opentelemetry/api': ^1.1.0
      '@playwright/test': ^1.41.2
      babel-plugin-react-compiler: '*'
      react: 19.0.0-rc-45804af1-20241021
      react-dom: ^18.2.0 || 19.0.0-rc-de68d2f4-20241204 || ^19.0.0
      sass: ^1.3.0
    peerDependenciesMeta:
      '@opentelemetry/api':
        optional: true
      '@playwright/test':
        optional: true
      babel-plugin-react-compiler:
        optional: true
      sass:
        optional: true

  node-emoji@2.2.0:
    resolution: {integrity: sha512-Z3lTE9pLaJF47NyMhd4ww1yFTAP8YhYI8SleJiHzM46Fgpm5cnNzSl9XfzFNqbaz+VlJrIj3fXQ4DeN1Rjm6cw==}
    engines: {node: '>=18'}

  node-releases@2.0.19:
    resolution: {integrity: sha512-xxOWJsBKtzAq7DY0J+DTzuz58K8e7sJbdgwkbMWQe8UYB6ekmsQ45q0M/tJDsGaZmbC+l7n57UV8Hl5tHxO9uw==}

  normalize-path@3.0.0:
    resolution: {integrity: sha512-6eZs5Ls3WtCisHWp9S2GUy8dqkpGi4BVSz3GaqiE6ezub0512ESztXUwUB6C6IKbQkY2Pnb/mD4WYojCRwcwLA==}
    engines: {node: '>=0.10.0'}

  normalize-range@0.1.2:
    resolution: {integrity: sha512-bdok/XvKII3nUpklnV6P2hxtMNrCboOjAcyBuQnWEhO665FwrSNRxU+AqpsyvO6LgGYPspN+lu5CLtw4jPRKNA==}
    engines: {node: '>=0.10.0'}

  npm@11.3.0:
    resolution: {integrity: sha512-luthFIP0nFX3+nTfYbWI3p4hP4CiVnKOZ5jdxnF2x7B+Shz8feiSJCLLzgJUNxQ2cDdTaVUiH6RRsMT++vIMZg==}
    engines: {node: ^20.17.0 || >=22.9.0}
    hasBin: true
    bundledDependencies:
      - '@isaacs/string-locale-compare'
      - '@npmcli/arborist'
      - '@npmcli/config'
      - '@npmcli/fs'
      - '@npmcli/map-workspaces'
      - '@npmcli/package-json'
      - '@npmcli/promise-spawn'
      - '@npmcli/redact'
      - '@npmcli/run-script'
      - '@sigstore/tuf'
      - abbrev
      - archy
      - cacache
      - chalk
      - ci-info
      - cli-columns
      - fastest-levenshtein
      - fs-minipass
      - glob
      - graceful-fs
      - hosted-git-info
      - ini
      - init-package-json
      - is-cidr
      - json-parse-even-better-errors
      - libnpmaccess
      - libnpmdiff
      - libnpmexec
      - libnpmfund
      - libnpmorg
      - libnpmpack
      - libnpmpublish
      - libnpmsearch
      - libnpmteam
      - libnpmversion
      - make-fetch-happen
      - minimatch
      - minipass
      - minipass-pipeline
      - ms
      - node-gyp
      - nopt
      - normalize-package-data
      - npm-audit-report
      - npm-install-checks
      - npm-package-arg
      - npm-pick-manifest
      - npm-profile
      - npm-registry-fetch
      - npm-user-validate
      - p-map
      - pacote
      - parse-conflict-json
      - proc-log
      - qrcode-terminal
      - read
      - semver
      - spdx-expression-parse
      - ssri
      - supports-color
      - tar
      - text-table
      - tiny-relative-date
      - treeverse
      - validate-npm-package-name
      - which

  nstall@0.2.0:
    resolution: {integrity: sha512-MFmREfmpBKuHho1VkqCnA2Y3K80MM6GHdug7BeW9JRDN446/tABtLlHQ4DibDffZSGtPPJs8Vi4AZ5HBMfDjvw==}
    hasBin: true

  object-assign@4.1.1:
    resolution: {integrity: sha512-rJgTQnkUnH1sFw8yT6VSU3zD3sWmu6sZhIseY8VX+GRu3P6F7Fu+JNDoXfklElbLJSnc3FUQHVe4cU5hj+BcUg==}
    engines: {node: '>=0.10.0'}

  object-hash@3.0.0:
    resolution: {integrity: sha512-RSn9F68PjH9HqtltsSnqYC1XXoWe9Bju5+213R98cNGttag9q9yAOTzdbsqvIa7aNm5WffBZFpWYr2aWrklWAw==}
    engines: {node: '>= 6'}

  object-inspect@1.13.4:
    resolution: {integrity: sha512-W67iLl4J2EXEGTbfeHCffrjDfitvLANg0UlX3wFUUSTx92KXRFegMHUVgSqE+wvhAbi4WqjGg9czysTV2Epbew==}
    engines: {node: '>= 0.4'}

  object-keys@1.1.1:
    resolution: {integrity: sha512-NuAESUOUMrlIXOfHKzD6bpPu3tYt3xvjNdRIQ+FeT0lNb4K8WR70CaDxhuNguS2XG+GjkyMwOzsN5ZktImfhLA==}
    engines: {node: '>= 0.4'}

  object.assign@4.1.7:
    resolution: {integrity: sha512-nK28WOo+QIjBkDduTINE4JkF/UJJKyf2EJxvJKfblDpyg0Q+pkOHNTL0Qwy6NP6FhE/EnzV73BxxqcJaXY9anw==}
    engines: {node: '>= 0.4'}

  object.entries@1.1.9:
    resolution: {integrity: sha512-8u/hfXFRBD1O0hPUjioLhoWFHRmt6tKA4/vZPyckBr18l1KE9uHrFaFaUi8MDRTpi4uak2goyPTSNJLXX2k2Hw==}
    engines: {node: '>= 0.4'}

  object.fromentries@2.0.8:
    resolution: {integrity: sha512-k6E21FzySsSK5a21KRADBd/NGneRegFO5pLHfdQLpRDETUNJueLXs3WCzyQ3tFRDYgbq3KHGXfTbi2bs8WQ6rQ==}
    engines: {node: '>= 0.4'}

  object.groupby@1.0.3:
    resolution: {integrity: sha512-+Lhy3TQTuzXI5hevh8sBGqbmurHbbIjAi0Z4S63nthVLmLxfbj4T54a4CfZrXIrt9iP4mVAPYMo/v99taj3wjQ==}
    engines: {node: '>= 0.4'}

  object.values@1.2.1:
    resolution: {integrity: sha512-gXah6aZrcUxjWg2zR2MwouP2eHlCBzdV4pygudehaKXSGW4v2AsRQUK+lwwXhii6KFZcunEnmSUoYp5CXibxtA==}
    engines: {node: '>= 0.4'}

  obuf@1.1.2:
    resolution: {integrity: sha512-PX1wu0AmAdPqOL1mWhqmlOd8kOIZQwGZw6rh7uby9fTc5lhaOWFLX3I6R1hrF9k3zUY40e6igsLGkDXK92LJNg==}

  once@1.4.0:
    resolution: {integrity: sha512-lNaJgI+2Q5URQBkccEKHTQOPaXdUxnZZElQTZY0MFUAuaEqe1E+Nyvgdz/aIyNi6Z9MzO5dv1H8n58/GELp3+w==}

  optionator@0.9.4:
    resolution: {integrity: sha512-6IpQ7mKUxRcZNLIObR0hz7lxsapSSIYNZJwXPGeF0mTVqGKFIXj1DQcMoT22S3ROcLyY/rz0PWaWZ9ayWmad9g==}
    engines: {node: '>= 0.8.0'}

  orderedmap@2.1.1:
    resolution: {integrity: sha512-TvAWxi0nDe1j/rtMcWcIj94+Ffe6n7zhow33h40SKxmsmozs6dz/e+EajymfoFcHd7sxNn8yHM8839uixMOV6g==}

  own-keys@1.0.1:
    resolution: {integrity: sha512-qFOyK5PjiWZd+QQIh+1jhdb9LpxTF0qs7Pm8o5QHYZ0M3vKqSqzsZaEB6oWlxZ+q2sJBMI/Ktgd2N5ZwQoRHfg==}
    engines: {node: '>= 0.4'}

  p-limit@3.1.0:
    resolution: {integrity: sha512-TYOanM3wGwNGsZN2cVTYPArw454xnXj5qmWF1bEoAc4+cU/ol7GVh7odevjp1FNHduHc3KZMcFduxU5Xc6uJRQ==}
    engines: {node: '>=10'}

  p-locate@5.0.0:
    resolution: {integrity: sha512-LaNjtRWUBY++zB5nE/NwcaoMylSPk+S+ZHNB1TzdbMJMny6dynpAGt7X/tl/QYq3TIeE6nxHppbo2LGymrG5Pw==}
    engines: {node: '>=10'}

  package-json-from-dist@1.0.1:
    resolution: {integrity: sha512-UEZIS3/by4OC8vL3P2dTXRETpebLI2NiI5vIrjaD/5UtrkFX/tNbwjTSRAGC/+7CAo2pIcBaRgWmcBBHcsaCIw==}

  pako@0.2.9:
    resolution: {integrity: sha512-NUcwaKxUxWrZLpDG+z/xZaCgQITkA/Dv4V/T6bw7VON6l1Xz/VnrBqrYjZQ12TamKHzITTfOEIYUj48y2KXImA==}

  papaparse@5.5.2:
    resolution: {integrity: sha512-PZXg8UuAc4PcVwLosEEDYjPyfWnTEhOrUfdv+3Bx+NuAb+5NhDmXzg5fHWmdCh1mP5p7JAZfFr3IMQfcntNAdA==}

  parent-module@1.0.1:
    resolution: {integrity: sha512-GQ2EWRpQV8/o+Aw8YqtfZZPfNRWZYkbidE9k5rpl/hC3vtHHBfGm2Ifi6qWV+coDGkrUKZAxE3Lot5kcsRlh+g==}
    engines: {node: '>=6'}

  parse-css-color@0.2.1:
    resolution: {integrity: sha512-bwS/GGIFV3b6KS4uwpzCFj4w297Yl3uqnSgIPsoQkx7GMLROXfMnWvxfNkL0oh8HVhZA4hvJoEoEIqonfJ3BWg==}

  parse-entities@4.0.2:
    resolution: {integrity: sha512-GG2AQYWoLgL877gQIKeRPGO1xF9+eG1ujIb5soS5gPvLQ1y2o8FL90w2QWNdf9I361Mpp7726c+lj3U0qK1uGw==}

  parseley@0.12.1:
    resolution: {integrity: sha512-e6qHKe3a9HWr0oMRVDTRhKce+bRO8VGQR3NyVwcjwrbhMmFCX9KszEV35+rn4AdilFAq9VPxP/Fe1wC9Qjd2lw==}

  path-exists@4.0.0:
    resolution: {integrity: sha512-ak9Qy5Q7jYb2Wwcey5Fpvg2KoAc/ZIhLSLOSBmRmygPsGwkVVt0fZa0qrtMz+m6tJTAHfZQ8FnmB4MG4LWy7/w==}
    engines: {node: '>=8'}

  path-is-absolute@1.0.1:
    resolution: {integrity: sha512-AVbw3UJ2e9bq64vSaS9Am0fje1Pa8pbGqTTsmXfaIiMpnr5DlDhfJOuLj9Sf95ZPVDAUerDfEk88MPmPe7UCQg==}
    engines: {node: '>=0.10.0'}

  path-key@3.1.1:
    resolution: {integrity: sha512-ojmeN0qd+y0jszEtoY48r0Peq5dwMEkIlCOu6Q5f41lfkswXuKtYrhgoTpLnyIcHm24Uhqx+5Tqm2InSwLhE6Q==}
    engines: {node: '>=8'}

  path-parse@1.0.7:
    resolution: {integrity: sha512-LDJzPVEEEPR+y48z93A0Ed0yXb8pAByGWo/k5YYdYgpY2/2EsOsksJrq7lOHxryrVOn1ejG6oAp8ahvOIQD8sw==}

  path-scurry@1.11.1:
    resolution: {integrity: sha512-Xa4Nw17FS9ApQFJ9umLiJS4orGjm7ZzwUrwamcGQuHSzDyth9boKDaycYdDcZDuqYATXw4HFXgaqWTctW/v1HA==}
    engines: {node: '>=16 || 14 >=14.18'}

  path-type@4.0.0:
    resolution: {integrity: sha512-gDKb8aZMDeD/tZWs9P6+q0J9Mwkdl6xMV8TjnGP3qJVJ06bdMgkbBlLU8IdfOsIsFz2BW1rNVT3XuNEl8zPAvw==}
    engines: {node: '>=8'}

  peberminta@0.9.0:
    resolution: {integrity: sha512-XIxfHpEuSJbITd1H3EeQwpcZbTLHc+VVr8ANI9t5sit565tsI4/xK3KWTUFE2e6QiangUkh3B0jihzmGnNrRsQ==}

  pg-int8@1.0.1:
    resolution: {integrity: sha512-WCtabS6t3c8SkpDBUlb1kjOs7l66xsGdKpIPZsg4wR+B3+u9UAum2odSsF9tnvxg80h4ZxLWMy4pRjOsFIqQpw==}
    engines: {node: '>=4.0.0'}

  pg-numeric@1.0.2:
    resolution: {integrity: sha512-BM/Thnrw5jm2kKLE5uJkXqqExRUY/toLHda65XgFTBTFYZyopbKjBe29Ii3RbkvlsMoFwD+tHeGaCjjv0gHlyw==}
    engines: {node: '>=4'}

  pg-protocol@1.9.5:
    resolution: {integrity: sha512-DYTWtWpfd5FOro3UnAfwvhD8jh59r2ig8bPtc9H8Ds7MscE/9NYruUQWFAOuraRl29jwcT2kyMFQ3MxeaVjUhg==}

  pg-types@4.0.2:
    resolution: {integrity: sha512-cRL3JpS3lKMGsKaWndugWQoLOCoP+Cic8oseVcbr0qhPzYD5DWXK+RZ9LY9wxRf7RQia4SCwQlXk0q6FCPrVng==}
    engines: {node: '>=10'}

  picocolors@1.1.1:
    resolution: {integrity: sha512-xceH2snhtb5M9liqDsmEw56le376mTZkEX/jEb/RxNFyegNul7eNslCXP9FDj/Lcu0X8KEyMceP2ntpaHrDEVA==}

  picomatch@2.3.1:
    resolution: {integrity: sha512-JU3teHTNjmE2VCGFzuY8EXzCDVwEqB2a8fsIvwaStHhAWJEeVd1o1QD80CU6+ZdEXXSLbSsuLwJjkCBWqRQUVA==}
    engines: {node: '>=8.6'}

  picomatch@4.0.2:
    resolution: {integrity: sha512-M7BAV6Rlcy5u+m6oPhAPFgJTzAioX/6B0DxyvDlo9l8+T3nLKbrczg2WLUyzd45L8RqfUMyGPzekbMvX2Ldkwg==}
    engines: {node: '>=12'}

  pify@2.3.0:
    resolution: {integrity: sha512-udgsAY+fTnvv7kI7aaxbqwWNb0AHiB0qBO89PZKPkoTmGOgdbrHDKD+0B2X4uTfJ/FT1R09r9gTsjUjNJotuog==}
    engines: {node: '>=0.10.0'}

  pirates@4.0.7:
    resolution: {integrity: sha512-TfySrs/5nm8fQJDcBDuUng3VOUKsd7S+zqvbOTiGXHfxX4wK31ard+hoNuvkicM/2YFzlpDgABOevKSsB4G/FA==}
    engines: {node: '>= 6'}

  playwright-core@1.52.0:
    resolution: {integrity: sha512-l2osTgLXSMeuLZOML9qYODUQoPPnUsKsb5/P6LJ2e6uPKXUdPK5WYhN4z03G+YNbWmGDY4YENauNu4ZKczreHg==}
    engines: {node: '>=18'}
    hasBin: true

  playwright@1.52.0:
    resolution: {integrity: sha512-JAwMNMBlxJ2oD1kce4KPtMkDeKGHQstdpFPcPH3maElAXon/QZeTvtsfXmTMRyO9TslfoYOXkSsvao2nE1ilTw==}
    engines: {node: '>=18'}
    hasBin: true

  possible-typed-array-names@1.1.0:
    resolution: {integrity: sha512-/+5VFTchJDoVj3bhoqi6UeymcD00DAwb1nJwamzPvHEszJ4FpF6SNNbUbOS8yI56qHzdV8eK0qEfOSiodkTdxg==}
    engines: {node: '>= 0.4'}

  postcss-import@15.1.0:
    resolution: {integrity: sha512-hpr+J05B2FVYUAXHeK1YyI267J/dDDhMU6B6civm8hSY1jYJnBXxzKDKDswzJmtLHryrjhnDjqqp/49t8FALew==}
    engines: {node: '>=14.0.0'}
    peerDependencies:
      postcss: ^8.0.0

  postcss-js@4.0.1:
    resolution: {integrity: sha512-dDLF8pEO191hJMtlHFPRa8xsizHaM82MLfNkUHdUtVEV3tgTp5oj+8qbEqYM57SLfc74KSbw//4SeJma2LRVIw==}
    engines: {node: ^12 || ^14 || >= 16}
    peerDependencies:
      postcss: ^8.4.21

  postcss-load-config@4.0.2:
    resolution: {integrity: sha512-bSVhyJGL00wMVoPUzAVAnbEoWyqRxkjv64tUl427SKnPrENtq6hJwUojroMz2VB+Q1edmi4IfrAPpami5VVgMQ==}
    engines: {node: '>= 14'}
    peerDependencies:
      postcss: '>=8.0.9'
      ts-node: '>=9.0.0'
    peerDependenciesMeta:
      postcss:
        optional: true
      ts-node:
        optional: true

  postcss-nested@6.2.0:
    resolution: {integrity: sha512-HQbt28KulC5AJzG+cZtj9kvKB93CFCdLvog1WFLf1D+xmMvPGlBstkpTEZfK5+AN9hfJocyBFCNiqyS48bpgzQ==}
    engines: {node: '>=12.0'}
    peerDependencies:
      postcss: ^8.2.14

  postcss-selector-parser@6.0.10:
    resolution: {integrity: sha512-IQ7TZdoaqbT+LCpShg46jnZVlhWD2w6iQYAcYXfHARZ7X1t/UGhhceQDs5X0cGqKvYlHNOuv7Oa1xmb0oQuA3w==}
    engines: {node: '>=4'}

  postcss-selector-parser@6.1.2:
    resolution: {integrity: sha512-Q8qQfPiZ+THO/3ZrOrO0cJJKfpYCagtMUkXbnEfmgUjwXg6z/WBeOyS9APBBPCTSiDV+s4SwQGu8yFsiMRIudg==}
    engines: {node: '>=4'}

  postcss-value-parser@4.2.0:
    resolution: {integrity: sha512-1NNCs6uurfkVbeXG4S8JFT9t19m45ICnif8zWLd5oPSZ50QnwMfK+H3jv408d4jw/7Bttv5axS5IiHoLaVNHeQ==}

  postcss@8.4.31:
    resolution: {integrity: sha512-PS08Iboia9mts/2ygV3eLpY5ghnUcfLV/EXTOW1E2qYxJKGGBUtNjN76FYHnMs36RmARn41bC0AZmn+rR0OVpQ==}
    engines: {node: ^10 || ^12 || >=14}

  postcss@8.5.3:
    resolution: {integrity: sha512-dle9A3yYxlBSrt8Fu+IpjGT8SY8hN0mlaA6GY8t0P5PjIOZemULz/E2Bnm/2dcUOena75OTNkHI76uZBNUUq3A==}
    engines: {node: ^10 || ^12 || >=14}

  postgres-array@3.0.4:
    resolution: {integrity: sha512-nAUSGfSDGOaOAEGwqsRY27GPOea7CNipJPOA7lPbdEpx5Kg3qzdP0AaWC5MlhTWV9s4hFX39nomVZ+C4tnGOJQ==}
    engines: {node: '>=12'}

  postgres-bytea@3.0.0:
    resolution: {integrity: sha512-CNd4jim9RFPkObHSjVHlVrxoVQXz7quwNFpz7RY1okNNme49+sVyiTvTRobiLV548Hx/hb1BG+iE7h9493WzFw==}
    engines: {node: '>= 6'}

  postgres-date@2.1.0:
    resolution: {integrity: sha512-K7Juri8gtgXVcDfZttFKVmhglp7epKb1K4pgrkLxehjqkrgPhfG6OO8LHLkfaqkbpjNRnra018XwAr1yQFWGcA==}
    engines: {node: '>=12'}

  postgres-interval@3.0.0:
    resolution: {integrity: sha512-BSNDnbyZCXSxgA+1f5UU2GmwhoI0aU5yMxRGO8CdFEcY2BQF9xm/7MqKnYoM1nJDk8nONNWDk9WeSmePFhQdlw==}
    engines: {node: '>=12'}

  postgres-range@1.1.4:
    resolution: {integrity: sha512-i/hbxIE9803Alj/6ytL7UHQxRvZkI9O4Sy+J3HGc4F4oo/2eQAjTSNJ0bfxyse3bH0nuVesCk+3IRLaMtG3H6w==}

  postgres@3.4.5:
    resolution: {integrity: sha512-cDWgoah1Gez9rN3H4165peY9qfpEo+SA61oQv65O3cRUE1pOEoJWwddwcqKE8XZYjbblOJlYDlLV4h67HrEVDg==}
    engines: {node: '>=12'}

  posthog-js@1.237.1:
    resolution: {integrity: sha512-HS1pYIioP0aEE41RSQU+DeYNes/Ws2wyCiD/jiCqhEZVdwWvVF60OLD8GwueecIVoqq6/ZDMXJp/E6Rd69nO2A==}
    peerDependencies:
      '@rrweb/types': 2.0.0-alpha.17
      rrweb-snapshot: 2.0.0-alpha.17
    peerDependenciesMeta:
      '@rrweb/types':
        optional: true
      rrweb-snapshot:
        optional: true

  posthog-node@4.15.0:
    resolution: {integrity: sha512-wn9mtxjsp789vtr+5D4M8fIuiol/83u5LV87TJAya0Efr4ScMZGQC+OjTlc2/YFqt3RZTjCQXhDWy15KPMsonA==}
    engines: {node: '>=15.0.0'}

  preact@10.26.5:
    resolution: {integrity: sha512-fmpDkgfGU6JYux9teDWLhj9mKN55tyepwYbxHgQuIxbWQzgFg5vk7Mrrtfx7xRxq798ynkY4DDDxZr235Kk+4w==}

  prelude-ls@1.2.1:
    resolution: {integrity: sha512-vkcDPrRZo1QZLbn5RLGPpg/WmIQ65qoWWhcGKf/b5eplkkarX0m9z8ppCat4mlOqUsWpyNuYgO3VRyrYHSzX5g==}
    engines: {node: '>= 0.8.0'}

  prettier@3.5.3:
    resolution: {integrity: sha512-QQtaxnoDJeAkDvDKWCLiwIXkTgRhwYDEQCghU9Z6q03iyek/rxRh/2lC3HB7P8sWT2xC/y5JDctPLBIGzHKbhw==}
    engines: {node: '>=14'}
    hasBin: true

  prop-types@15.8.1:
    resolution: {integrity: sha512-oj87CgZICdulUohogVAR7AjlC0327U4el4L6eAvOqCeudMDVU0NThNaV+b9Df4dXgSP1gXMTnPdhfe/2qDH5cg==}

  property-information@7.0.0:
    resolution: {integrity: sha512-7D/qOz/+Y4X/rzSB6jKxKUsQnphO046ei8qxG59mtM3RG3DHgTK81HrxrmoDVINJb8NKT5ZsRbwHvQ6B68Iyhg==}

  prosemirror-commands@1.7.1:
    resolution: {integrity: sha512-rT7qZnQtx5c0/y/KlYaGvtG411S97UaL6gdp6RIZ23DLHanMYLyfGBV5DtSnZdthQql7W+lEVbpSfwtO8T+L2w==}

  prosemirror-dropcursor@1.8.2:
    resolution: {integrity: sha512-CCk6Gyx9+Tt2sbYk5NK0nB1ukHi2ryaRgadV/LvyNuO3ena1payM2z6Cg0vO1ebK8cxbzo41ku2DE5Axj1Zuiw==}

  prosemirror-example-setup@1.2.3:
    resolution: {integrity: sha512-+hXZi8+xbFvYM465zZH3rdZ9w7EguVKmUYwYLZjIJIjPK+I0nPTwn8j0ByW2avchVczRwZmOJGNvehblyIerSQ==}

  prosemirror-gapcursor@1.3.2:
    resolution: {integrity: sha512-wtjswVBd2vaQRrnYZaBCbyDqr232Ed4p2QPtRIUK5FuqHYKGWkEwl08oQM4Tw7DOR0FsasARV5uJFvMZWxdNxQ==}

  prosemirror-history@1.4.1:
    resolution: {integrity: sha512-2JZD8z2JviJrboD9cPuX/Sv/1ChFng+xh2tChQ2X4bB2HeK+rra/bmJ3xGntCcjhOqIzSDG6Id7e8RJ9QPXLEQ==}

  prosemirror-inputrules@1.5.0:
    resolution: {integrity: sha512-K0xJRCmt+uSw7xesnHmcn72yBGTbY45vm8gXI4LZXbx2Z0jwh5aF9xrGQgrVPu0WbyFVFF3E/o9VhJYz6SQWnA==}

  prosemirror-keymap@1.2.2:
    resolution: {integrity: sha512-EAlXoksqC6Vbocqc0GtzCruZEzYgrn+iiGnNjsJsH4mrnIGex4qbLdWWNza3AW5W36ZRrlBID0eM6bdKH4OStQ==}

  prosemirror-markdown@1.13.2:
    resolution: {integrity: sha512-FPD9rHPdA9fqzNmIIDhhnYQ6WgNoSWX9StUZ8LEKapaXU9i6XgykaHKhp6XMyXlOWetmaFgGDS/nu/w9/vUc5g==}

  prosemirror-menu@1.2.5:
    resolution: {integrity: sha512-qwXzynnpBIeg1D7BAtjOusR+81xCp53j7iWu/IargiRZqRjGIlQuu1f3jFi+ehrHhWMLoyOQTSRx/IWZJqOYtQ==}

  prosemirror-model@1.25.1:
    resolution: {integrity: sha512-AUvbm7qqmpZa5d9fPKMvH1Q5bqYQvAZWOGRvxsB6iFLyycvC9MwNemNVjHVrWgjaoxAfY8XVg7DbvQ/qxvI9Eg==}

  prosemirror-schema-basic@1.2.4:
    resolution: {integrity: sha512-ELxP4TlX3yr2v5rM7Sb70SqStq5NvI15c0j9j/gjsrO5vaw+fnnpovCLEGIcpeGfifkuqJwl4fon6b+KdrODYQ==}

  prosemirror-schema-list@1.5.1:
    resolution: {integrity: sha512-927lFx/uwyQaGwJxLWCZRkjXG0p48KpMj6ueoYiu4JX05GGuGcgzAy62dfiV8eFZftgyBUvLx76RsMe20fJl+Q==}

  prosemirror-state@1.4.3:
    resolution: {integrity: sha512-goFKORVbvPuAQaXhpbemJFRKJ2aixr+AZMGiquiqKxaucC6hlpHNZHWgz5R7dS4roHiwq9vDctE//CZ++o0W1Q==}

  prosemirror-tables@1.7.1:
    resolution: {integrity: sha512-eRQ97Bf+i9Eby99QbyAiyov43iOKgWa7QCGly+lrDt7efZ1v8NWolhXiB43hSDGIXT1UXgbs4KJN3a06FGpr1Q==}

  prosemirror-transform@1.10.4:
    resolution: {integrity: sha512-pwDy22nAnGqNR1feOQKHxoFkkUtepoFAd3r2hbEDsnf4wp57kKA36hXsB3njA9FtONBEwSDnDeCiJe+ItD+ykw==}

  prosemirror-view@1.39.2:
    resolution: {integrity: sha512-BmOkml0QWNob165gyUxXi5K5CVUgVPpqMEAAml/qzgKn9boLUWVPzQ6LtzXw8Cn1GtRQX4ELumPxqtLTDaAKtg==}

  proxy-from-env@1.1.0:
    resolution: {integrity: sha512-D+zkORCbA9f1tdWRK0RaCR3GPv50cMxcrz4X8k5LTSUD1Dkw47mKJEZQNunItRTkWwgtaUSo1RVFRIG9ZXiFYg==}

  punycode.js@2.3.1:
    resolution: {integrity: sha512-uxFIHU0YlHYhDQtV4R9J6a52SLx28BCjT+4ieh7IGbgwVJWO+km431c4yRlREUAsAmt/uMjQUyQHNEPf0M39CA==}
    engines: {node: '>=6'}

  punycode@2.3.1:
    resolution: {integrity: sha512-vYt7UD1U9Wg6138shLtLOvdAu+8DsC/ilFtEVHcH+wydcSpNE20AfSOduf6MkRFahL5FY7X1oU7nKVZFtfq8Fg==}
    engines: {node: '>=6'}

  pvtsutils@1.3.6:
    resolution: {integrity: sha512-PLgQXQ6H2FWCaeRak8vvk1GW462lMxB5s3Jm673N82zI4vqtVUPuZdffdZbPDFRoU8kAhItWFtPCWiPpp4/EDg==}

  pvutils@1.1.3:
    resolution: {integrity: sha512-pMpnA0qRdFp32b1sJl1wOJNxZLQ2cbQx+k6tjNtZ8CpvVhNqEPRgivZ2WOUev2YMajecdH7ctUPDvEe87nariQ==}
    engines: {node: '>=6.0.0'}

  qs@6.14.0:
    resolution: {integrity: sha512-YWWTjgABSKcvs/nWBi9PycY/JiPJqOD4JA6o9Sej2AtvSGarXxKC3OQSk4pAarbdQlKAh5D4FCQkJNkW+GAn3w==}
    engines: {node: '>=0.6'}

  queue-microtask@1.2.3:
    resolution: {integrity: sha512-NuaNSa6flKT5JaSYQzJok04JzTL1CA6aGhv5rfLW3PgqA+M2ChpZQnAC8h8i4ZFkBS8X5RqkDBHA7r4hej3K9A==}

  react-color@2.19.3:
    resolution: {integrity: sha512-LEeGE/ZzNLIsFWa1TMe8y5VYqr7bibneWmvJwm1pCn/eNmrabWDh659JSPn9BuaMpEfU83WTOJfnCcjDZwNQTA==}
    peerDependencies:
      react: 19.0.0-rc-45804af1-20241021

  react-data-grid@7.0.0-beta.47:
    resolution: {integrity: sha512-28kjsmwQGD/9RXYC50zn5Zv/SQMhBBoSvG5seq0fM8XXi9TZ0zr9Z5T3YJqLwcEtoNzTOq3y0njkmdujGkIwQQ==}
    peerDependencies:
      react: 19.0.0-rc-45804af1-20241021
      react-dom: ^18.0 || ^19.0

  react-dom@19.0.0-rc-45804af1-20241021:
    resolution: {integrity: sha512-8hOckEFO7Vxo+nH/EEddIGdencOFT0/3iJqF3mKrqv71n1xxhYcp0595JbT/DP31G8bHfDcBSMWVhIvyCGWy/A==}
    peerDependencies:
      react: 19.0.0-rc-45804af1-20241021

  react-is@16.13.1:
    resolution: {integrity: sha512-24e6ynE2H+OKt4kqsOvNd8kBpV65zoxbA4BVsEOB3ARVWQki/DHzaUoC5KuON/BiccDaCCTZBuOcfZs70kR8bQ==}

  react-markdown@9.1.0:
    resolution: {integrity: sha512-xaijuJB0kzGiUdG7nc2MOMDUDBWPyGAjZtUrow9XxUeua8IqeP+VlIfAZ3bphpcLTnSZXz6z9jcVC/TCwbfgdw==}
    peerDependencies:
      '@types/react': '>=18'
      react: 19.0.0-rc-45804af1-20241021

  react-mentions@4.4.10:
    resolution: {integrity: sha512-JHiQlgF1oSZR7VYPjq32wy97z1w1oE4x10EuhKjPr4WUKhVzG1uFQhQjKqjQkbVqJrmahf+ldgBTv36NrkpKpA==}
    peerDependencies:
      react: 19.0.0-rc-45804af1-20241021
      react-dom: '>=16.8.3'

  react-promise-suspense@0.3.4:
    resolution: {integrity: sha512-I42jl7L3Ze6kZaq+7zXWSunBa3b1on5yfvUW6Eo/3fFOj6dZ5Bqmcd264nJbTK/gn1HjjILAjSwnZbV4RpSaNQ==}

  react-remove-scroll-bar@2.3.8:
    resolution: {integrity: sha512-9r+yi9+mgU33AKcj6IbT9oRCO78WriSj6t/cF8DWBZJ9aOGPOTEDvdUDz1FwKim7QXWwmHqtdHnRJfhAxEG46Q==}
    engines: {node: '>=10'}
    peerDependencies:
      '@types/react': '*'
      react: 19.0.0-rc-45804af1-20241021
    peerDependenciesMeta:
      '@types/react':
        optional: true

  react-remove-scroll@2.6.3:
    resolution: {integrity: sha512-pnAi91oOk8g8ABQKGF5/M9qxmmOPxaAnopyTHYfqYEwJhyFrbbBtHuSgtKEoH0jpcxx5o3hXqH1mNd9/Oi+8iQ==}
    engines: {node: '>=10'}
    peerDependencies:
      '@types/react': '*'
      react: 19.0.0-rc-45804af1-20241021
    peerDependenciesMeta:
      '@types/react':
        optional: true

  react-resizable-panels@2.1.8:
    resolution: {integrity: sha512-oDvD0sw34Ecx00cQFLiRJpAE2fCgNLBr8DMrBzkrsaUiLpAycIQoY3eAWfMblDql3pTIMZ60wJ/P89RO1htM2w==}
    peerDependencies:
      react: 19.0.0-rc-45804af1-20241021
      react-dom: ^16.14.0 || ^17.0.0 || ^18.0.0 || ^19.0.0 || ^19.0.0-rc

  react-style-singleton@2.2.3:
    resolution: {integrity: sha512-b6jSvxvVnyptAiLjbkWLE/lOnR4lfTtDAl+eUC7RZy+QQWc6wRzIV2CE6xBuMmDxc2qIihtDCZD5NPOFl7fRBQ==}
    engines: {node: '>=10'}
    peerDependencies:
      '@types/react': '*'
      react: 19.0.0-rc-45804af1-20241021
    peerDependenciesMeta:
      '@types/react':
        optional: true

  react-textarea-autosize@8.5.9:
    resolution: {integrity: sha512-U1DGlIQN5AwgjTyOEnI1oCcMuEr1pv1qOtklB2l4nyMGbHzWrI0eFsYK0zos2YWqAolJyG0IWJaqWmWj5ETh0A==}
    engines: {node: '>=10'}
    peerDependencies:
      react: 19.0.0-rc-45804af1-20241021

  react@19.0.0-rc-45804af1-20241021:
    resolution: {integrity: sha512-RYkYXmX7Iia56DQJaNK0Ribh5uF/sDBNirtNNHNNqqa3wpIlcFOkRvPTW3RSwAXmBVnEZlKbeaMhlBT9p52lqA==}
    engines: {node: '>=0.10.0'}

  reactcss@1.2.3:
    resolution: {integrity: sha512-KiwVUcFu1RErkI97ywr8nvx8dNOpT03rbnma0SSalTYjkrPYaEajR4a/MRt6DZ46K6arDRbWMNHF+xH7G7n/8A==}
    peerDependencies:
      react: 19.0.0-rc-45804af1-20241021

  read-cache@1.0.0:
    resolution: {integrity: sha512-Owdv/Ft7IjOgm/i0xvNDZ1LrRANRfew4b2prF3OWMQLxLfu3bS8FVhCsrSCMK4lR56Y9ya+AThoTpDCTxCmpRA==}

  readdirp@3.6.0:
    resolution: {integrity: sha512-hOS089on8RduqdbhvQ5Z37A0ESjsqz6qnRcffsMU3495FuTdqSm+7bhJ29JvIOsBDEEnan5DPu9t3To9VRlMzA==}
    engines: {node: '>=8.10.0'}

  reflect.getprototypeof@1.0.10:
    resolution: {integrity: sha512-00o4I+DVrefhv+nX0ulyi3biSHCPDe+yLv5o/p6d/UVlirijB8E16FtfwSAi4g3tcqrQ4lRAqQSoFEZJehYEcw==}
    engines: {node: '>= 0.4'}

  regenerator-runtime@0.13.11:
    resolution: {integrity: sha512-kY1AZVr2Ra+t+piVaJ4gxaFaReZVH40AKNo7UCX6W+dEwBo/2oZJzqfuN1qLq1oL45o56cPaTXELwrTh8Fpggg==}

  regenerator-runtime@0.14.1:
    resolution: {integrity: sha512-dYnhHh0nJoMfnkZs6GmmhFknAGRrLznOu5nc9ML+EJxGvrx6H7teuevqVqCuPcPK//3eDrrjQhehXVx9cnkGdw==}

  regexp.prototype.flags@1.5.4:
    resolution: {integrity: sha512-dYqgNSZbDwkaJ2ceRd9ojCGjBq+mOm9LmtXnAnEGyHhN/5R7iDW2TRw3h+o/jCFxus3P2LfWIIiwowAjANm7IA==}
    engines: {node: '>= 0.4'}

  remark-gfm@4.0.1:
    resolution: {integrity: sha512-1quofZ2RQ9EWdeN34S79+KExV1764+wCUGop5CPL1WGdD0ocPpu91lzPGbwWMECpEpd42kJGQwzRfyov9j4yNg==}

  remark-parse@11.0.0:
    resolution: {integrity: sha512-FCxlKLNGknS5ba/1lmpYijMUzX2esxW5xQqjWxw2eHFfS2MSdaHVINFmhjo+qN1WhZhNimq0dZATN9pH0IDrpA==}

  remark-rehype@11.1.2:
    resolution: {integrity: sha512-Dh7l57ianaEoIpzbp0PC9UKAdCSVklD8E5Rpw7ETfbTl3FqcOOgq5q2LVDhgGCkaBv7p24JXikPdvhhmHvKMsw==}

  remark-stringify@11.0.0:
    resolution: {integrity: sha512-1OSmLd3awB/t8qdoEOMazZkNsfVTeY4fTsgzcQFdXNq8ToTN4ZGwrMnlda4K6smTFKD+GRV6O48i6Z4iKgPPpw==}

  resend@4.4.1:
    resolution: {integrity: sha512-FR22bzMW3VfoyZSBc8ScGo8ShrMWHmWB0G3FrispzWCnYSEEK5M7pyRvZtInKmM/09lsJETKc2q66mX+dXPSmg==}
    engines: {node: '>=18'}

  resolve-from@4.0.0:
    resolution: {integrity: sha512-pb/MYmXstAkysRFx8piNI1tGFNQIFA3vkE3Gq4EuA1dF6gHp/+vgZqsCGJapvy8N3Q+4o7FwvquPJcnZ7RYy4g==}
    engines: {node: '>=4'}

  resolve-pkg-maps@1.0.0:
    resolution: {integrity: sha512-seS2Tj26TBVOC2NIc2rOe2y2ZO7efxITtLZcGSOnHHNOQ7CkiUBfw0Iw2ck6xkIhPwLhKNLS8BO+hEpngQlqzw==}

  resolve@1.22.10:
    resolution: {integrity: sha512-NPRy+/ncIMeDlTAsuqwKIiferiawhefFJtkNSW0qZJEqMEb+qBt/77B/jGeeek+F0uOeN05CDa6HXbbIgtVX4w==}
    engines: {node: '>= 0.4'}
    hasBin: true

  resolve@2.0.0-next.5:
    resolution: {integrity: sha512-U7WjGVG9sH8tvjW5SmGbQuui75FiyjAX72HX15DwBBwF9dNiQZRQAg9nnPhYy+TUnE0+VcrttuvNI8oSxZcocA==}
    hasBin: true

  reusify@1.1.0:
    resolution: {integrity: sha512-g6QUff04oZpHs0eG5p83rFLhHeV00ug/Yf9nZM6fLeUrPguBTkTQOdpAWWspMh55TZfVQDPaN3NQJfbVRAxdIw==}
    engines: {iojs: '>=1.0.0', node: '>=0.10.0'}

  rimraf@3.0.2:
    resolution: {integrity: sha512-JZkJMZkAGFFPP2YqXZXPbMlMBgsxzE8ILs4lMIX/2o0L9UBw9O/Y3o6wFw/i9YLapcUJWwqbi3kdxIPdC62TIA==}
    deprecated: Rimraf versions prior to v4 are no longer supported
    hasBin: true

  rope-sequence@1.3.4:
    resolution: {integrity: sha512-UT5EDe2cu2E/6O4igUr5PSFs23nvvukicWHx6GnOPlHAiiYbzNuCRQCuiUdHJQcqKalLKlrYJnjY0ySGsXNQXQ==}

  rou3@0.5.1:
    resolution: {integrity: sha512-OXMmJ3zRk2xeXFGfA3K+EOPHC5u7RDFG7lIOx0X1pdnhUkI8MdVrbV+sNsD80ElpUZ+MRHdyxPnFthq9VHs8uQ==}

  run-parallel@1.2.0:
    resolution: {integrity: sha512-5l4VyZR86LZ/lDxZTR6jqL8AFE2S0IFLMP26AbjsLVADxHdhB/c0GUsH+y39UfCi3dzz8OlQuPmnaJOMoDHQBA==}

  safe-array-concat@1.1.3:
    resolution: {integrity: sha512-AURm5f0jYEOydBj7VQlVvDrjeFgthDdEF5H1dP+6mNpoXOMo1quQqJ4wvJDyRZ9+pO3kGWoOdmV08cSv2aJV6Q==}
    engines: {node: '>=0.4'}

  safe-push-apply@1.0.0:
    resolution: {integrity: sha512-iKE9w/Z7xCzUMIZqdBsp6pEQvwuEebH4vdpjcDWnyzaI6yl6O9FHvVpmGelvEHNsoY6wGblkxR6Zty/h00WiSA==}
    engines: {node: '>= 0.4'}

  safe-regex-test@1.1.0:
    resolution: {integrity: sha512-x/+Cz4YrimQxQccJf5mKEbIa1NzeCRNI5Ecl/ekmlYaampdNLPalVyIcCZNNH3MvmqBugV5TMYZXv0ljslUlaw==}
    engines: {node: '>= 0.4'}

  satori@0.12.2:
    resolution: {integrity: sha512-3C/laIeE6UUe9A+iQ0A48ywPVCCMKCNSTU5Os101Vhgsjd3AAxGNjyq0uAA8kulMPK5n0csn8JlxPN9riXEjLA==}
    engines: {node: '>=16'}

  scheduler@0.25.0-rc-45804af1-20241021:
    resolution: {integrity: sha512-8jyu/iy3tGFNakMMCWnKw/vsiTcapDyl0LKlZ3fUKBcBicZAkrrCC1bdqVFx0Ioxgry1SzOrCGcZLM7vtWK00A==}

  secure-json-parse@2.7.0:
    resolution: {integrity: sha512-6aU+Rwsezw7VR8/nyvKTx8QpWH9FrcYiXXlqC4z5d5XQBDRqtbfsRjnwGyqbi3gddNtWHuEk9OANUotL26qKUw==}

  selderee@0.11.0:
    resolution: {integrity: sha512-5TF+l7p4+OsnP8BCCvSyZiSPc4x4//p5uPwK8TCnVPJYRmU2aYKMpOXvw8zM5a5JvuuCGN1jmsMwuU2W02ukfA==}

  semver@6.3.1:
    resolution: {integrity: sha512-BR7VvDCVHO+q2xBEWskxS6DJE1qRnb7DxzUrogb71CWoSficBxYsiAGd+Kl0mmq/MprG9yArRkyrQxTO6XjMzA==}
    hasBin: true

  semver@7.7.1:
    resolution: {integrity: sha512-hlq8tAfn0m/61p4BVRcPzIGr6LKiMwo4VM6dGi6pt4qcRkmNzTcWq6eCEjEh+qXjkMDvPlOFFSGwQjoEa6gyMA==}
    engines: {node: '>=10'}
    hasBin: true

  semver@7.7.2:
    resolution: {integrity: sha512-RF0Fw+rO5AMf9MAyaRXI4AV0Ulj5lMHqVxxdSgiVbixSCXoEmmX/jk0CuJw4+3SqroYO9VoUh+HcuJivvtJemA==}
    engines: {node: '>=10'}
    hasBin: true

  server-only@0.0.1:
    resolution: {integrity: sha512-qepMx2JxAa5jjfzxG79yPPq+8BuFToHd1hm7kI+Z4zAq1ftQiP7HcxMhDDItrbtwVeLg/cY2JnKnrcFkmiswNA==}

  set-cookie-parser@2.7.1:
    resolution: {integrity: sha512-IOc8uWeOZgnb3ptbCURJWNjWUPcO3ZnTTdzsurqERrP6nPyv+paC55vJM0LpOlT2ne+Ix+9+CRG1MNLlyZ4GjQ==}

  set-function-length@1.2.2:
    resolution: {integrity: sha512-pgRc4hJ4/sNjWCSS9AmnS40x3bNMDTknHgL5UaMBTMyJnU90EgWh1Rz+MC9eFu4BuN/UwZjKQuY/1v3rM7HMfg==}
    engines: {node: '>= 0.4'}

  set-function-name@2.0.2:
    resolution: {integrity: sha512-7PGFlmtwsEADb0WYyvCMa1t+yke6daIG4Wirafur5kcf+MhUnPms1UeR0CKQdTZD81yESwMHbtn+TR+dMviakQ==}
    engines: {node: '>= 0.4'}

  set-proto@1.0.0:
    resolution: {integrity: sha512-RJRdvCo6IAnPdsvP/7m6bsQqNnn1FCBX5ZNtFL98MmFF/4xAIJTIg1YbHW5DC2W5SKZanrC6i4HsJqlajw/dZw==}
    engines: {node: '>= 0.4'}

  sharp@0.33.5:
    resolution: {integrity: sha512-haPVm1EkS9pgvHrQ/F3Xy+hgcuMV0Wm9vfIBSiwZ05k+xgb0PkBQpGsAA/oWdDobNaZTH5ppvHtzCFbnSEwHVw==}
    engines: {node: ^18.17.0 || ^20.3.0 || >=21.0.0}

  sharp@0.34.3:
    resolution: {integrity: sha512-eX2IQ6nFohW4DbvHIOLRB3MHFpYqaqvXd3Tp5e/T/dSH83fxaNJQRvDMhASmkNTsNTVF2/OOopzRCt7xokgPfg==}
    engines: {node: ^18.17.0 || ^20.3.0 || >=21.0.0}

  shebang-command@2.0.0:
    resolution: {integrity: sha512-kHxr2zZpYtdmrN1qDjrrX/Z1rR1kG8Dx+gkpK1G4eXmvXswmcE1hTWBWYUzlraYw1/yZp6YuDY77YtvbN0dmDA==}
    engines: {node: '>=8'}

  shebang-regex@3.0.0:
    resolution: {integrity: sha512-7++dFhtcx3353uBaq8DDR4NuxBetBzC7ZQOhmTQInHEd6bSrXdiEyzCvG07Z44UYdLShWUyXt5M/yhz8ekcb1A==}
    engines: {node: '>=8'}

  side-channel-list@1.0.0:
    resolution: {integrity: sha512-FCLHtRD/gnpCiCHEiJLOwdmFP+wzCmDEkc9y7NsYxeF4u7Btsn1ZuwgwJGxImImHicJArLP4R0yX4c2KCrMrTA==}
    engines: {node: '>= 0.4'}

  side-channel-map@1.0.1:
    resolution: {integrity: sha512-VCjCNfgMsby3tTdo02nbjtM/ewra6jPHmpThenkTYh8pG9ucZ/1P8So4u4FGBek/BjpOVsDCMoLA/iuBKIFXRA==}
    engines: {node: '>= 0.4'}

  side-channel-weakmap@1.0.2:
    resolution: {integrity: sha512-WPS/HvHQTYnHisLo9McqBHOJk2FkHO/tlpvldyrnem4aeQp4hai3gythswg6p01oSoTl58rcpiFAjF2br2Ak2A==}
    engines: {node: '>= 0.4'}

  side-channel@1.1.0:
    resolution: {integrity: sha512-ZX99e6tRweoUXqR+VBrslhda51Nh5MTQwou5tnUDgbtyM0dBgmhEDtWGP/xbKn6hqfPRHujUNwz5fy/wbbhnpw==}
    engines: {node: '>= 0.4'}

  signal-exit@4.1.0:
    resolution: {integrity: sha512-bzyZ1e88w9O1iNJbKnOlvYTrWPDl46O1bG0D3XInv+9tkPrxrN8jUUTiFlDkkmKWgn1M6CfIA13SuGqOa9Korw==}
    engines: {node: '>=14'}

  simple-swizzle@0.2.2:
    resolution: {integrity: sha512-JA//kQgZtbuY83m+xT+tXJkmJncGMTFT+C+g2h2R9uxkYIrE2yy9sgmcLhCnw57/WSD+Eh3J97FPEDFnbXnDUg==}

  skin-tone@2.0.0:
    resolution: {integrity: sha512-kUMbT1oBJCpgrnKoSr0o6wPtvRWT9W9UKvGLwfJYO2WuahZRHOpEyL1ckyMGgMWh0UdpmaoFqKKD29WTomNEGA==}
    engines: {node: '>=8'}

  slash@3.0.0:
    resolution: {integrity: sha512-g9Q1haeby36OSStwb4ntCGGGaKsaVSjQ68fBxoQcutl5fS1vuY18H3wSt3jFyFtrkx+Kz0V1G85A4MyAdDMi2Q==}
    engines: {node: '>=8'}

  sonner@1.7.4:
    resolution: {integrity: sha512-DIS8z4PfJRbIyfVFDVnK9rO3eYDtse4Omcm6bt0oEr5/jtLgysmjuBl1frJ9E/EQZrFmKx2A8m/s5s9CRXIzhw==}
    peerDependencies:
      react: 19.0.0-rc-45804af1-20241021
      react-dom: ^18.0.0 || ^19.0.0 || ^19.0.0-rc

  source-map-js@1.2.1:
    resolution: {integrity: sha512-UXWMKhLOwVKb728IUtQPXxfYU+usdybtUrK/8uGE8CQMvrhOpwvzDBwj0QhSL7MQc7vIsISBG8VQ8+IDQxpfQA==}
    engines: {node: '>=0.10.0'}

  source-map-support@0.5.21:
    resolution: {integrity: sha512-uBHU3L3czsIyYXKX88fdrGovxdSCoTGDRZ6SYXtSRxLZUzHg5P/66Ht6uoUlHu9EZod+inXhKo3qQgwXUT/y1w==}

  source-map@0.6.1:
    resolution: {integrity: sha512-UjgapumWlbMhkBgzT7Ykc5YXUT46F0iKu8SGXq0bcwP5dz/h0Plj6enJqjz1Zbq2l5WaqYnrVbwWOWMyF3F47g==}
    engines: {node: '>=0.10.0'}

  space-separated-tokens@2.0.2:
    resolution: {integrity: sha512-PEGlAwrG8yXGXRjW32fGbg66JAlOAwbObuqVoJpv/mRgoWDQfgH1wDPvtzWyUSNAXBGSk8h755YDbbcEy3SH2Q==}

  stable-hash@0.0.5:
    resolution: {integrity: sha512-+L3ccpzibovGXFK+Ap/f8LOS0ahMrHTf3xu7mMLSpEGU0EO9ucaysSylKo9eRDFNhWve/y275iPmIZ4z39a9iA==}

  streamsearch@1.1.0:
    resolution: {integrity: sha512-Mcc5wHehp9aXz1ax6bZUyY5afg9u2rv5cqQI3mRrYkGC8rW2hM02jWuwjtL++LS5qinSyhj2QfLyNsuc+VsExg==}
    engines: {node: '>=10.0.0'}

  string-width@4.2.3:
    resolution: {integrity: sha512-wKyQRQpjJ0sIp62ErSZdGsjMJWsap5oRNihHhu6G7JVO/9jIB6UyevL+tXuOqrng8j/cxKTWyWUwvSTriiZz/g==}
    engines: {node: '>=8'}

  string-width@5.1.2:
    resolution: {integrity: sha512-HnLOCR3vjcY8beoNLtcjZ5/nxn2afmME6lhrDrebokqMap+XbeW8n9TXpPDOqdGK5qcI3oT0GKTW6wC7EMiVqA==}
    engines: {node: '>=12'}

  string.prototype.codepointat@0.2.1:
    resolution: {integrity: sha512-2cBVCj6I4IOvEnjgO/hWqXjqBGsY+zwPmHl12Srk9IXSZ56Jwwmy+66XO5Iut/oQVR7t5ihYdLB0GMa4alEUcg==}

  string.prototype.includes@2.0.1:
    resolution: {integrity: sha512-o7+c9bW6zpAdJHTtujeePODAhkuicdAryFsfVKwA+wGw89wJ4GTY484WTucM9hLtDEOpOvI+aHnzqnC5lHp4Rg==}
    engines: {node: '>= 0.4'}

  string.prototype.matchall@4.0.12:
    resolution: {integrity: sha512-6CC9uyBL+/48dYizRf7H7VAYCMCNTBeM78x/VTUe9bFEaxBepPJDa1Ow99LqI/1yF7kuy7Q3cQsYMrcjGUcskA==}
    engines: {node: '>= 0.4'}

  string.prototype.repeat@1.0.0:
    resolution: {integrity: sha512-0u/TldDbKD8bFCQ/4f5+mNRrXwZ8hg2w7ZR8wa16e8z9XpePWl3eGEcUD0OXpEH/VJH/2G3gjUtR3ZOiBe2S/w==}

  string.prototype.trim@1.2.10:
    resolution: {integrity: sha512-Rs66F0P/1kedk5lyYyH9uBzuiI/kNRmwJAR9quK6VOtIpZ2G+hMZd+HQbbv25MgCA6gEffoMZYxlTod4WcdrKA==}
    engines: {node: '>= 0.4'}

  string.prototype.trimend@1.0.9:
    resolution: {integrity: sha512-G7Ok5C6E/j4SGfyLCloXTrngQIQU3PWtXGst3yM7Bea9FRURf1S42ZHlZZtsNque2FN2PoUhfZXYLNWwEr4dLQ==}
    engines: {node: '>= 0.4'}

  string.prototype.trimstart@1.0.8:
    resolution: {integrity: sha512-UXSH262CSZY1tfu3G3Secr6uGLCFVPMhIqHjlgCUtCCcgihYc/xKs9djMTMUOb2j1mVSeU8EU6NWc/iQKU6Gfg==}
    engines: {node: '>= 0.4'}

  stringify-entities@4.0.4:
    resolution: {integrity: sha512-IwfBptatlO+QCJUo19AqvrPNqlVMpW9YEL2LIVY+Rpv2qsjCGxaDLNRgeGsQWJhfItebuJhsGSLjaBbNSQ+ieg==}

  strip-ansi@6.0.1:
    resolution: {integrity: sha512-Y38VPSHcqkFrCpFnQ9vuSXmquuv5oXOKpGeT6aGrr3o3Gc9AlVa6JBfUSOCnbxGGZF+/0ooI7KrPuUSztUdU5A==}
    engines: {node: '>=8'}

  strip-ansi@7.1.0:
    resolution: {integrity: sha512-iq6eVVI64nQQTRYq2KtEg2d2uU7LElhTJwsH4YzIHZshxlgZms/wIc4VoDQTlG/IvVIrBKG06CrZnp0qv7hkcQ==}
    engines: {node: '>=12'}

  strip-bom@3.0.0:
    resolution: {integrity: sha512-vavAMRXOgBVNF6nyEEmL3DBK19iRpDcoIwW+swQ+CbGiu7lju6t+JklA1MHweoWtadgt4ISVUsXLyDq34ddcwA==}
    engines: {node: '>=4'}

  strip-json-comments@3.1.1:
    resolution: {integrity: sha512-6fPc+R4ihwqP6N/aIv2f1gMH8lOVtWQHoqC4yK6oSDVVocumAsfCqjkXnqiYMhmMwS/mEHLp7Vehlt3ql6lEig==}
    engines: {node: '>=8'}

  stripe@17.7.0:
    resolution: {integrity: sha512-aT2BU9KkizY9SATf14WhhYVv2uOapBWX0OFWF4xvcj1mPaNotlSc2CsxpS4DS46ZueSppmCF5BX1sNYBtwBvfw==}
    engines: {node: '>=12.*'}

  style-to-js@1.1.16:
    resolution: {integrity: sha512-/Q6ld50hKYPH3d/r6nr117TZkHR0w0kGGIVfpG9N6D8NymRPM9RqCUv4pRpJ62E5DqOYx2AFpbZMyCPnjQCnOw==}

  style-to-object@1.0.8:
    resolution: {integrity: sha512-xT47I/Eo0rwJmaXC4oilDGDWLohVhR6o/xAQcPQN8q6QBuZVL8qMYL85kLmST5cPjAorwvqIA4qXTRQoYHaL6g==}

  styled-jsx@5.1.6:
    resolution: {integrity: sha512-qSVyDTeMotdvQYoHWLNGwRFJHC+i+ZvdBRYosOFgC+Wg1vx4frN2/RG/NA7SYqqvKNLf39P2LSRA2pu6n0XYZA==}
    engines: {node: '>= 12.0.0'}
    peerDependencies:
      '@babel/core': '*'
      babel-plugin-macros: '*'
      react: 19.0.0-rc-45804af1-20241021
    peerDependenciesMeta:
      '@babel/core':
        optional: true
      babel-plugin-macros:
        optional: true

  substyle@9.4.1:
    resolution: {integrity: sha512-VOngeq/W1/UkxiGzeqVvDbGDPM8XgUyJVWjrqeh+GgKqspEPiLYndK+XRcsKUHM5Muz/++1ctJ1QCF/OqRiKWA==}
    peerDependencies:
      react: 19.0.0-rc-45804af1-20241021

  sucrase@3.35.0:
    resolution: {integrity: sha512-8EbVDiu9iN/nESwxeSxDKe0dunta1GOlHufmSSXxMD2z2/tMZpDMpvXQGsc+ajGo8y2uYUmixaSRUc/QPoQ0GA==}
    engines: {node: '>=16 || 14 >=14.17'}
    hasBin: true

  supports-color@7.2.0:
    resolution: {integrity: sha512-qpCAvRl9stuOHveKsn7HncJRvv501qIacKzQlO/+Lwxc9+0q2wLyv4Dfvt80/DPn2pqOBsJdDiogXGR9+OvwRw==}
    engines: {node: '>=8'}

  supports-preserve-symlinks-flag@1.0.0:
    resolution: {integrity: sha512-ot0WnXS9fgdkgIcePe6RHNk1WA8+muPa6cSjeR3V8K27q9BB1rTE3R1p7Hv0z1ZyAc8s6Vvv8DIyWf681MAt0w==}
    engines: {node: '>= 0.4'}

  swr@2.3.3:
    resolution: {integrity: sha512-dshNvs3ExOqtZ6kJBaAsabhPdHyeY4P2cKwRCniDVifBMoG/SVI7tfLWqPXriVspf2Rg4tPzXJTnwaihIeFw2A==}
    peerDependencies:
      react: 19.0.0-rc-45804af1-20241021

  tailwind-merge@2.6.0:
    resolution: {integrity: sha512-P+Vu1qXfzediirmHOC3xKGAYeZtPcV9g76X+xg2FD4tYgR71ewMA35Y3sCz3zhiN/dwefRpJX0yBcgwi1fXNQA==}

  tailwindcss-animate@1.0.7:
    resolution: {integrity: sha512-bl6mpH3T7I3UFxuvDEXLxy/VuFxBk5bbzplh7tXI68mwMokNYd1t9qPBHlnyTwfa4JGC4zP516I1hYYtQ/vspA==}
    peerDependencies:
      tailwindcss: '>=3.0.0 || insiders'

  tailwindcss@3.4.17:
    resolution: {integrity: sha512-w33E2aCvSDP0tW9RZuNXadXlkHXqFzSkQew/aIa2i/Sj8fThxwovwlXHSPXTbAHwEIhBFXAedUhP2tueAKP8Og==}
    engines: {node: '>=14.0.0'}
    hasBin: true

  text-table@0.2.0:
    resolution: {integrity: sha512-N+8UisAXDGk8PFXP4HAzVR9nbfmVJ3zYLAWiTIoqC5v5isinhr+r5uaO8+7r3BMfuNIufIsA7RdpVgacC2cSpw==}

  thenify-all@1.6.0:
    resolution: {integrity: sha512-RNxQH/qI8/t3thXJDwcstUO4zeqo64+Uy/+sNVRBx4Xn2OX+OZ9oP+iJnNFqplFra2ZUVeKCSa2oVWi3T4uVmA==}
    engines: {node: '>=0.8'}

  thenify@3.3.1:
    resolution: {integrity: sha512-RVZSIV5IG10Hk3enotrhvz0T9em6cyHBLkH/YAZuKqd8hRkKhSfCGIcP2KUY0EPxndzANBmNllzWPwak+bheSw==}

  throttleit@2.1.0:
    resolution: {integrity: sha512-nt6AMGKW1p/70DF/hGBdJB57B8Tspmbp5gfJ8ilhLnt7kkr2ye7hzD6NVG8GGErk2HWF34igrL2CXmNIkzKqKw==}
    engines: {node: '>=18'}

  tiny-inflate@1.0.3:
    resolution: {integrity: sha512-pkY1fj1cKHb2seWDy0B16HeWyczlJA9/WW3u3c4z/NiWDsO3DOU5D7nhTLE9CF0yXv/QZFY7sEJmj24dK+Rrqw==}

  tinycolor2@1.6.0:
    resolution: {integrity: sha512-XPaBkWQJdsf3pLKJV9p4qN/S+fm2Oj8AIPo1BTUhg5oxkvm9+SVEGFdhyOz7tTdUTfvxMiAs4sp6/eZO2Ew+pw==}

  tinyglobby@0.2.13:
    resolution: {integrity: sha512-mEwzpUgrLySlveBwEVDMKk5B57bhLPYovRfPAXD5gA/98Opn0rCDj3GtLwFvCvH5RK9uPCExUROW5NjDwvqkxw==}
    engines: {node: '>=12.0.0'}

  to-regex-range@5.0.1:
    resolution: {integrity: sha512-65P7iz6X5yEr1cwcgvQxbbIw7Uk3gOy5dIdtZ4rDveLqhrdJP+Li/Hx6tyK0NEb+2GCyneCMJiGqrADCSNk8sQ==}
    engines: {node: '>=8.0'}

  trim-lines@3.0.1:
    resolution: {integrity: sha512-kRj8B+YHZCc9kQYdWfJB2/oUl9rA99qbowYYBtr4ui4mZyAQ2JpvVBd/6U2YloATfqBhBTSMhTpgBHtU0Mf3Rg==}

  trough@2.2.0:
    resolution: {integrity: sha512-tmMpK00BjZiUyVyvrBK7knerNgmgvcV/KLVyuma/SC+TQN167GrMRciANTz09+k3zW8L8t60jWO1GpfkZdjTaw==}

  ts-api-utils@1.4.3:
    resolution: {integrity: sha512-i3eMG77UTMD0hZhgRS562pv83RC6ukSAC2GMNWc+9dieh/+jDM5u5YG+NHX6VNDRHQcHwmsTHctP9LhbC3WxVw==}
    engines: {node: '>=16'}
    peerDependencies:
      typescript: '>=4.2.0'

  ts-interface-checker@0.1.13:
    resolution: {integrity: sha512-Y/arvbn+rrz3JCKl9C4kVNfTfSm2/mEp5FSz5EsZSANGPSlQrpRI5M4PKF+mJnE52jOO90PnPSc3Ur3bTQw0gA==}

  tsconfig-paths@3.15.0:
    resolution: {integrity: sha512-2Ac2RgzDe/cn48GvOe3M+o82pEFewD3UPbyoUHHdKasHwJKjds4fLXWf/Ux5kATBKN20oaFGu+jbElp1pos0mg==}

  tslib@2.8.1:
    resolution: {integrity: sha512-oJFu94HQb+KVduSUQL7wnpmqnfmLsOA/nAh6b6EH0wCEoK0/mPeXU6c3wKDV83MkOuHPRHtSXKKU99IBazS/2w==}

  tsx@4.19.3:
    resolution: {integrity: sha512-4H8vUNGNjQ4V2EOoGw005+c+dGuPSnhpPBPHBtsZdGZBk/iJb4kguGlPWaZTZ3q5nMtFOEsY0nRDlh9PJyd6SQ==}
    engines: {node: '>=18.0.0'}
    hasBin: true

  type-check@0.4.0:
    resolution: {integrity: sha512-XleUoc9uwGXqjWwXaUTZAmzMcFZ5858QA2vvx1Ur5xIcixXIP+8LnFDgRplU30us6teqdlskFfu+ae4K79Ooew==}
    engines: {node: '>= 0.8.0'}

  type-fest@0.20.2:
    resolution: {integrity: sha512-Ne+eE4r0/iWnpAxD852z3A+N0Bt5RN//NjJwRd2VFHEmrywxf5vsZlh4R6lixl6B+wz/8d+maTSAkN1FIkI3LQ==}
    engines: {node: '>=10'}

  typed-array-buffer@1.0.3:
    resolution: {integrity: sha512-nAYYwfY3qnzX30IkA6AQZjVbtK6duGontcQm1WSG1MD94YLqK0515GNApXkoxKOWMusVssAHWLh9SeaoefYFGw==}
    engines: {node: '>= 0.4'}

  typed-array-byte-length@1.0.3:
    resolution: {integrity: sha512-BaXgOuIxz8n8pIq3e7Atg/7s+DpiYrxn4vdot3w9KbnBhcRQq6o3xemQdIfynqSeXeDrF32x+WvfzmOjPiY9lg==}
    engines: {node: '>= 0.4'}

  typed-array-byte-offset@1.0.4:
    resolution: {integrity: sha512-bTlAFB/FBYMcuX81gbL4OcpH5PmlFHqlCCpAl8AlEzMz5k53oNDvN8p1PNOWLEmI2x4orp3raOFB51tv9X+MFQ==}
    engines: {node: '>= 0.4'}

  typed-array-length@1.0.7:
    resolution: {integrity: sha512-3KS2b+kL7fsuk/eJZ7EQdnEmQoaho/r6KUef7hxvltNA5DR8NAUM+8wJMbJyZ4G9/7i3v5zPBIMN5aybAh2/Jg==}
    engines: {node: '>= 0.4'}

  typescript@5.8.3:
    resolution: {integrity: sha512-p1diW6TqL9L07nNxvRMM7hMMw4c5XOo/1ibL4aAIGmSAt9slTE1Xgw5KWuof2uTOvCg9BY7ZRi+GaF+7sfgPeQ==}
    engines: {node: '>=14.17'}
    hasBin: true

  uc.micro@1.0.6:
    resolution: {integrity: sha512-8Y75pvTYkLJW2hWQHXxoqRgV7qb9B+9vFEtidML+7koHUFapnVJAZ6cKs+Qjz5Aw3aZWHMC6u0wJE3At+nSGwA==}

  uc.micro@2.1.0:
    resolution: {integrity: sha512-ARDJmphmdvUk6Glw7y9DQ2bFkKBHwQHLi2lsaH6PPmz/Ka9sFOBsBluozhDltWmnv9u/cF6Rt87znRTPV+yp/A==}

  unbox-primitive@1.1.0:
    resolution: {integrity: sha512-nWJ91DjeOkej/TA8pXQ3myruKpKEYgqvpw9lz4OPHj/NWFNluYrjbz9j01CJ8yKQd2g4jFoOkINCTW2I5LEEyw==}
    engines: {node: '>= 0.4'}

  uncrypto@0.1.3:
    resolution: {integrity: sha512-Ql87qFHB3s/De2ClA9e0gsnS6zXG27SkTiSJwjCc9MebbfapQfuPzumMIUMi38ezPZVNFcHI9sUIepeQfw8J8Q==}

  undici-types@6.19.8:
    resolution: {integrity: sha512-ve2KP6f/JnbPBFyobGHuerC9g1FYGn/F8n1LWTwNxCEzd6IfqTwUQcNXgEtmmQ6DlRrC1hrSrBnCZPokRrDHjw==}

  undici-types@6.21.0:
    resolution: {integrity: sha512-iwDZqg0QAGrg9Rav5H4n0M64c3mkR59cJ6wQp+7C4nI0gsmExaedaYLNO44eT4AtBBwjbTiGPMlt2Md0T9H9JQ==}

  unicode-emoji-modifier-base@1.0.0:
    resolution: {integrity: sha512-yLSH4py7oFH3oG/9K+XWrz1pSi3dfUrWEnInbxMfArOfc1+33BlGPQtLsOYwvdMy11AwUBetYuaRxSPqgkq+8g==}
    engines: {node: '>=4'}

  unicode-trie@2.0.0:
    resolution: {integrity: sha512-x7bc76x0bm4prf1VLg79uhAzKw8DVboClSN5VxJuQ+LKDOVEW9CdH+VY7SP+vX7xCYQqzzgQpFqz15zeLvAtZQ==}

  unified@11.0.5:
    resolution: {integrity: sha512-xKvGhPWw3k84Qjh8bI3ZeJjqnyadK+GEFtazSfZv/rKeTkTjOJho6mFqh2SM96iIcZokxiOpg78GazTSg8+KHA==}

  unist-util-is@6.0.0:
    resolution: {integrity: sha512-2qCTHimwdxLfz+YzdGfkqNlH0tLi9xjTnHddPmJwtIG9MGsdbutfTc4P+haPD7l7Cjxf/WZj+we5qfVPvvxfYw==}

  unist-util-position@5.0.0:
    resolution: {integrity: sha512-fucsC7HjXvkB5R3kTCO7kUjRdrS0BJt3M/FPxmHMBOm8JQi2BsHAHFsy27E0EolP8rp0NzXsJ+jNPyDWvOJZPA==}

  unist-util-stringify-position@4.0.0:
    resolution: {integrity: sha512-0ASV06AAoKCDkS2+xw5RXJywruurpbC4JZSm7nr7MOt1ojAzvyyaO+UxZf18j8FCF6kmzCZKcAgN/yu2gm2XgQ==}

  unist-util-visit-parents@6.0.1:
    resolution: {integrity: sha512-L/PqWzfTP9lzzEa6CKs0k2nARxTdZduw3zyh8d2NVBnsyvHjSX4TWse388YrrQKbvI8w20fGjGlhgT96WwKykw==}

  unist-util-visit@5.0.0:
    resolution: {integrity: sha512-MR04uvD+07cwl/yhVuVWAtw+3GOR/knlL55Nd/wAdblk27GCVt3lqpTivy/tkJcZoNPzTwS1Y+KMojlLDhoTzg==}

  unrs-resolver@1.7.0:
    resolution: {integrity: sha512-b76tVoT9KPniDY1GoYghDUQX20gjzXm/TONfHfgayLaiuo+oGyT9CsQkGCEJs+1/uryVBEOGOt3yYWDXbJhL7g==}

  update-browserslist-db@1.1.3:
    resolution: {integrity: sha512-UxhIZQ+QInVdunkDAaiazvvT/+fXL5Osr0JZlJulepYu6Jd7qJtDZjlur0emRlT71EN3ScPoE7gvsuIKKNavKw==}
    hasBin: true
    peerDependencies:
      browserslist: '>= 4.21.0'

  uri-js@4.4.1:
    resolution: {integrity: sha512-7rKUyy33Q1yc98pQ1DAmLtwX109F7TIfWlW1Ydo8Wl1ii1SeHieeh0HHfPeL2fMXK6z0s8ecKs9frCuLJvndBg==}

  use-callback-ref@1.3.3:
    resolution: {integrity: sha512-jQL3lRnocaFtu3V00JToYz/4QkNWswxijDaCVNZRiRTO3HQDLsdu1ZtmIUvV4yPp+rvWm5j0y0TG/S61cuijTg==}
    engines: {node: '>=10'}
    peerDependencies:
      '@types/react': '*'
      react: 19.0.0-rc-45804af1-20241021
    peerDependenciesMeta:
      '@types/react':
        optional: true

  use-composed-ref@1.4.0:
    resolution: {integrity: sha512-djviaxuOOh7wkj0paeO1Q/4wMZ8Zrnag5H6yBvzN7AKKe8beOaED9SF5/ByLqsku8NP4zQqsvM2u3ew/tJK8/w==}
    peerDependencies:
      '@types/react': '*'
      react: 19.0.0-rc-45804af1-20241021
    peerDependenciesMeta:
      '@types/react':
        optional: true

  use-isomorphic-layout-effect@1.2.0:
    resolution: {integrity: sha512-q6ayo8DWoPZT0VdG4u3D3uxcgONP3Mevx2i2b0434cwWBoL+aelL1DzkXI6w3PhTZzUeR2kaVlZn70iCiseP6w==}
    peerDependencies:
      '@types/react': '*'
      react: 19.0.0-rc-45804af1-20241021
    peerDependenciesMeta:
      '@types/react':
        optional: true

  use-latest@1.3.0:
    resolution: {integrity: sha512-mhg3xdm9NaM8q+gLT8KryJPnRFOz1/5XPBhmDEVZK1webPzDjrPk7f/mbpeLqTgB9msytYWANxgALOCJKnLvcQ==}
    peerDependencies:
      '@types/react': '*'
      react: 19.0.0-rc-45804af1-20241021
    peerDependenciesMeta:
      '@types/react':
        optional: true

  use-sidecar@1.1.3:
    resolution: {integrity: sha512-Fedw0aZvkhynoPYlA5WXrMCAMm+nSWdZt6lzJQ7Ok8S6Q+VsHmHpRWndVRJ8Be0ZbkfPc5LRYH+5XrzXcEeLRQ==}
    engines: {node: '>=10'}
    peerDependencies:
      '@types/react': '*'
      react: 19.0.0-rc-45804af1-20241021
    peerDependenciesMeta:
      '@types/react':
        optional: true

  use-sync-external-store@1.5.0:
    resolution: {integrity: sha512-Rb46I4cGGVBmjamjphe8L/UnvJD+uPPtTkNvX5mZgqdbavhI4EbgIWJiIHXJ8bc/i9EQGPRh4DwEURJ552Do0A==}
    peerDependencies:
      react: 19.0.0-rc-45804af1-20241021

  usehooks-ts@3.1.1:
    resolution: {integrity: sha512-I4diPp9Cq6ieSUH2wu+fDAVQO43xwtulo+fKEidHUwZPnYImbtkTjzIJYcDcJqxgmX31GVqNFURodvcgHcW0pA==}
    engines: {node: '>=16.15.0'}
    peerDependencies:
      react: 19.0.0-rc-45804af1-20241021

  util-deprecate@1.0.2:
    resolution: {integrity: sha512-EPD5q1uXyFxJpCrLnCc1nHnq3gOa6DZBocAIiI2TaSCA7VCJ1UJDMagCzIkXNsUYfD1daK//LTEQ8xiIbrHtcw==}

  vfile-message@4.0.2:
    resolution: {integrity: sha512-jRDZ1IMLttGj41KcZvlrYAaI3CfqpLpfpf+Mfig13viT6NKvRzWZ+lXz0Y5D60w6uJIBAOGq9mSHf0gktF0duw==}

  vfile@6.0.3:
    resolution: {integrity: sha512-KzIbH/9tXat2u30jf+smMwFCsno4wHVdNmzFyL+T/L3UGqqk6JKfVqOFOZEpZSHADH1k40ab6NUIXZq422ov3Q==}

  w3c-keyname@2.2.8:
    resolution: {integrity: sha512-dpojBhNsCNN7T82Tm7k26A6G9ML3NkhDsnw9n/eoxSRlVBB4CEtIQ/KTCLI2Fwf3ataSXRhYFkQi3SlnFwPvPQ==}

  web-vitals@4.2.4:
    resolution: {integrity: sha512-r4DIlprAGwJ7YM11VZp4R884m0Vmgr6EAKe3P+kO0PPj3Unqyvv59rczf6UiGcb9Z8QxZVcqKNwv/g0WNdWwsw==}

  which-boxed-primitive@1.1.1:
    resolution: {integrity: sha512-TbX3mj8n0odCBFVlY8AxkqcHASw3L60jIuF8jFP78az3C2YhmGvqbHBpAjTRH2/xqYunrJ9g1jSyjCjpoWzIAA==}
    engines: {node: '>= 0.4'}

  which-builtin-type@1.2.1:
    resolution: {integrity: sha512-6iBczoX+kDQ7a3+YJBnh3T+KZRxM/iYNPXicqk66/Qfm1b93iu+yOImkg0zHbj5LNOcNv1TEADiZ0xa34B4q6Q==}
    engines: {node: '>= 0.4'}

  which-collection@1.0.2:
    resolution: {integrity: sha512-K4jVyjnBdgvc86Y6BkaLZEN933SwYOuBFkdmBu9ZfkcAbdVbpITnDmjvZ/aQjRXQrv5EPkTnD1s39GiiqbngCw==}
    engines: {node: '>= 0.4'}

  which-typed-array@1.1.19:
    resolution: {integrity: sha512-rEvr90Bck4WZt9HHFC4DJMsjvu7x+r6bImz0/BrbWb7A2djJ8hnZMrWnHo9F8ssv0OMErasDhftrfROTyqSDrw==}
    engines: {node: '>= 0.4'}

  which@2.0.2:
    resolution: {integrity: sha512-BLI3Tl1TW3Pvl70l3yq3Y64i+awpwXqsGBYWkkqMtnbXgrMD+yj7rhW0kuEDxzJaYXGjEW5ogapKNMEKNMjibA==}
    engines: {node: '>= 8'}
    hasBin: true

  word-wrap@1.2.5:
    resolution: {integrity: sha512-BN22B5eaMMI9UMtjrGd5g5eCYPpCPDUy0FJXbYsaT5zYxjFOckS53SQDE3pWkVoWpHXVb3BrYcEN4Twa55B5cA==}
    engines: {node: '>=0.10.0'}

  wrap-ansi@7.0.0:
    resolution: {integrity: sha512-YVGIj2kamLSTxw6NsZjoBxfSwsn0ycdesmc4p+Q21c5zPuZ1pl+NfxVdxPtdHvmNVOQ6XSYG4AUtyt/Fi7D16Q==}
    engines: {node: '>=10'}

  wrap-ansi@8.1.0:
    resolution: {integrity: sha512-si7QWI6zUMq56bESFvagtmzMdGOtoxfR+Sez11Mobfc7tm+VkUckk9bW2UeffTGVUbOksxmSw0AA2gs8g71NCQ==}
    engines: {node: '>=12'}

  wrappy@1.0.2:
    resolution: {integrity: sha512-l4Sp/DRseor9wL6EvV2+TuQn63dMkPjZ/sp9XkghTEbV9KlPS1xUsZ3u7/IQO4wxtcFB4bgpQPRcR3QCvezPcQ==}

  yaml@2.7.1:
    resolution: {integrity: sha512-10ULxpnOCQXxJvBgxsn9ptjq6uviG/htZKk9veJGhlqn3w/DxQ631zFF+nlQXLwmImeS5amR2dl2U8sg6U9jsQ==}
    engines: {node: '>= 14'}
    hasBin: true

  yocto-queue@0.1.0:
    resolution: {integrity: sha512-rVksvsnNCdJ/ohGc6xgPwyN8eheCxsiLM8mxuE/t/mOVqJewPuO1miLpTHQiRgTKCLexL4MeAFVagts7HmNZ2Q==}
    engines: {node: '>=10'}

  yoga-wasm-web@0.3.3:
    resolution: {integrity: sha512-N+d4UJSJbt/R3wqY7Coqs5pcV0aUj2j9IaQ3rNj9bVCLld8tTGKRa2USARjnvZJWVx1NDmQev8EknoczaOQDOA==}

  zod-to-json-schema@3.24.5:
    resolution: {integrity: sha512-/AuWwMP+YqiPbsJx5D6TfgRTc4kTLjsh5SOcd4bLsfUg2RcEXrFMJl1DGgdHy2aCfsIA/cr/1JM0xcB2GZji8g==}
    peerDependencies:
      zod: ^3.24.1

  zod@3.24.3:
    resolution: {integrity: sha512-HhY1oqzWCQWuUqvBFnsyrtZRhyPeR7SUGv+C4+MsisMuVfSPx8HpwWqH8tRahSlt6M3PiFAcoeFhZAqIXTxoSg==}

  zustand@5.0.3:
    resolution: {integrity: sha512-14fwWQtU3pH4dE0dOpdMiWjddcH+QzKIgk1cl8epwSE7yag43k/AD/m4L6+K7DytAOr9gGBe3/EXj9g7cdostg==}
    engines: {node: '>=12.20.0'}
    peerDependencies:
      '@types/react': '>=18.0.0'
      immer: '>=9.0.6'
      react: 19.0.0-rc-45804af1-20241021
      use-sync-external-store: '>=1.2.0'
    peerDependenciesMeta:
      '@types/react':
        optional: true
      immer:
        optional: true
      react:
        optional: true
      use-sync-external-store:
        optional: true

  zwitch@2.0.4:
    resolution: {integrity: sha512-bXE4cR/kVZhKZX/RjPEflHaKVhUVl85noU3v6b8apfQEc1x4A+zBxjZ4lN8LqGd6WZ3dl98pY4o717VFmoPp+A==}

snapshots:

  '@ai-sdk/anthropic@1.2.12(zod@3.24.3)':
    dependencies:
      '@ai-sdk/provider': 1.1.3
      '@ai-sdk/provider-utils': 2.2.8(zod@3.24.3)
      zod: 3.24.3

  '@ai-sdk/groq@1.2.8(zod@3.24.3)':
    dependencies:
      '@ai-sdk/provider': 1.1.3
      '@ai-sdk/provider-utils': 2.2.7(zod@3.24.3)
      zod: 3.24.3

  '@ai-sdk/provider-utils@2.1.10(zod@3.24.3)':
    dependencies:
      '@ai-sdk/provider': 1.1.3
      eventsource-parser: 3.0.1
      nanoid: 3.3.11
      secure-json-parse: 2.7.0
    optionalDependencies:
      zod: 3.24.3

  '@ai-sdk/provider-utils@2.2.7(zod@3.24.3)':
    dependencies:
      '@ai-sdk/provider': 1.1.3
      nanoid: 3.3.11
      secure-json-parse: 2.7.0
      zod: 3.24.3

  '@ai-sdk/provider-utils@2.2.8(zod@3.24.3)':
    dependencies:
      '@ai-sdk/provider': 1.1.3
      nanoid: 3.3.11
      secure-json-parse: 2.7.0
      zod: 3.24.3

  '@ai-sdk/provider@1.1.3':
    dependencies:
      json-schema: 0.4.0

  '@ai-sdk/react@1.1.20(react@19.0.0-rc-45804af1-20241021)(zod@3.24.3)':
    dependencies:
      '@ai-sdk/provider-utils': 2.1.10(zod@3.24.3)
      '@ai-sdk/ui-utils': 1.2.8(zod@3.24.3)
      swr: 2.3.3(react@19.0.0-rc-45804af1-20241021)
      throttleit: 2.1.0
    optionalDependencies:
      react: 19.0.0-rc-45804af1-20241021
      zod: 3.24.3

  '@ai-sdk/react@1.2.9(react@19.0.0-rc-45804af1-20241021)(zod@3.24.3)':
    dependencies:
      '@ai-sdk/provider-utils': 2.2.7(zod@3.24.3)
      '@ai-sdk/ui-utils': 1.2.8(zod@3.24.3)
      react: 19.0.0-rc-45804af1-20241021
      swr: 2.3.3(react@19.0.0-rc-45804af1-20241021)
      throttleit: 2.1.0
    optionalDependencies:
      zod: 3.24.3

  '@ai-sdk/ui-utils@1.2.8(zod@3.24.3)':
    dependencies:
      '@ai-sdk/provider': 1.1.3
      '@ai-sdk/provider-utils': 2.2.7(zod@3.24.3)
      zod: 3.24.3
      zod-to-json-schema: 3.24.5(zod@3.24.3)

  '@alloc/quick-lru@5.2.0': {}

  '@babel/runtime@7.27.0':
    dependencies:
      regenerator-runtime: 0.14.1

  '@babel/runtime@7.4.5':
    dependencies:
      regenerator-runtime: 0.13.11

  '@better-auth/stripe@1.2.7':
    dependencies:
      better-auth: 1.2.7
      zod: 3.24.3

  '@better-auth/utils@0.2.4':
    dependencies:
      typescript: 5.8.3
      uncrypto: 0.1.3

  '@better-fetch/fetch@1.1.18': {}

  '@biomejs/biome@1.9.4':
    optionalDependencies:
      '@biomejs/cli-darwin-arm64': 1.9.4
      '@biomejs/cli-darwin-x64': 1.9.4
      '@biomejs/cli-linux-arm64': 1.9.4
      '@biomejs/cli-linux-arm64-musl': 1.9.4
      '@biomejs/cli-linux-x64': 1.9.4
      '@biomejs/cli-linux-x64-musl': 1.9.4
      '@biomejs/cli-win32-arm64': 1.9.4
      '@biomejs/cli-win32-x64': 1.9.4

  '@biomejs/cli-darwin-arm64@1.9.4':
    optional: true

  '@biomejs/cli-darwin-x64@1.9.4':
    optional: true

  '@biomejs/cli-linux-arm64-musl@1.9.4':
    optional: true

  '@biomejs/cli-linux-arm64@1.9.4':
    optional: true

  '@biomejs/cli-linux-x64-musl@1.9.4':
    optional: true

  '@biomejs/cli-linux-x64@1.9.4':
    optional: true

  '@biomejs/cli-win32-arm64@1.9.4':
    optional: true

  '@biomejs/cli-win32-x64@1.9.4':
    optional: true

  '@drizzle-team/brocli@0.10.2': {}

  '@emnapi/core@1.4.3':
    dependencies:
      '@emnapi/wasi-threads': 1.0.2
      tslib: 2.8.1
    optional: true

  '@emnapi/runtime@1.4.3':
    dependencies:
      tslib: 2.8.1
    optional: true

  '@emnapi/runtime@1.4.4':
    dependencies:
      tslib: 2.8.1
    optional: true

  '@emnapi/wasi-threads@1.0.2':
    dependencies:
      tslib: 2.8.1
    optional: true

  '@esbuild-kit/core-utils@3.3.2':
    dependencies:
      esbuild: 0.18.20
      source-map-support: 0.5.21

  '@esbuild-kit/esm-loader@2.6.5':
    dependencies:
      '@esbuild-kit/core-utils': 3.3.2
      get-tsconfig: 4.10.0

  '@esbuild/aix-ppc64@0.19.12':
    optional: true

  '@esbuild/aix-ppc64@0.25.3':
    optional: true

  '@esbuild/android-arm64@0.18.20':
    optional: true

  '@esbuild/android-arm64@0.19.12':
    optional: true

  '@esbuild/android-arm64@0.25.3':
    optional: true

  '@esbuild/android-arm@0.18.20':
    optional: true

  '@esbuild/android-arm@0.19.12':
    optional: true

  '@esbuild/android-arm@0.25.3':
    optional: true

  '@esbuild/android-x64@0.18.20':
    optional: true

  '@esbuild/android-x64@0.19.12':
    optional: true

  '@esbuild/android-x64@0.25.3':
    optional: true

  '@esbuild/darwin-arm64@0.18.20':
    optional: true

  '@esbuild/darwin-arm64@0.19.12':
    optional: true

  '@esbuild/darwin-arm64@0.25.3':
    optional: true

  '@esbuild/darwin-x64@0.18.20':
    optional: true

  '@esbuild/darwin-x64@0.19.12':
    optional: true

  '@esbuild/darwin-x64@0.25.3':
    optional: true

  '@esbuild/freebsd-arm64@0.18.20':
    optional: true

  '@esbuild/freebsd-arm64@0.19.12':
    optional: true

  '@esbuild/freebsd-arm64@0.25.3':
    optional: true

  '@esbuild/freebsd-x64@0.18.20':
    optional: true

  '@esbuild/freebsd-x64@0.19.12':
    optional: true

  '@esbuild/freebsd-x64@0.25.3':
    optional: true

  '@esbuild/linux-arm64@0.18.20':
    optional: true

  '@esbuild/linux-arm64@0.19.12':
    optional: true

  '@esbuild/linux-arm64@0.25.3':
    optional: true

  '@esbuild/linux-arm@0.18.20':
    optional: true

  '@esbuild/linux-arm@0.19.12':
    optional: true

  '@esbuild/linux-arm@0.25.3':
    optional: true

  '@esbuild/linux-ia32@0.18.20':
    optional: true

  '@esbuild/linux-ia32@0.19.12':
    optional: true

  '@esbuild/linux-ia32@0.25.3':
    optional: true

  '@esbuild/linux-loong64@0.18.20':
    optional: true

  '@esbuild/linux-loong64@0.19.12':
    optional: true

  '@esbuild/linux-loong64@0.25.3':
    optional: true

  '@esbuild/linux-mips64el@0.18.20':
    optional: true

  '@esbuild/linux-mips64el@0.19.12':
    optional: true

  '@esbuild/linux-mips64el@0.25.3':
    optional: true

  '@esbuild/linux-ppc64@0.18.20':
    optional: true

  '@esbuild/linux-ppc64@0.19.12':
    optional: true

  '@esbuild/linux-ppc64@0.25.3':
    optional: true

  '@esbuild/linux-riscv64@0.18.20':
    optional: true

  '@esbuild/linux-riscv64@0.19.12':
    optional: true

  '@esbuild/linux-riscv64@0.25.3':
    optional: true

  '@esbuild/linux-s390x@0.18.20':
    optional: true

  '@esbuild/linux-s390x@0.19.12':
    optional: true

  '@esbuild/linux-s390x@0.25.3':
    optional: true

  '@esbuild/linux-x64@0.18.20':
    optional: true

  '@esbuild/linux-x64@0.19.12':
    optional: true

  '@esbuild/linux-x64@0.25.3':
    optional: true

  '@esbuild/netbsd-arm64@0.25.3':
    optional: true

  '@esbuild/netbsd-x64@0.18.20':
    optional: true

  '@esbuild/netbsd-x64@0.19.12':
    optional: true

  '@esbuild/netbsd-x64@0.25.3':
    optional: true

  '@esbuild/openbsd-arm64@0.25.3':
    optional: true

  '@esbuild/openbsd-x64@0.18.20':
    optional: true

  '@esbuild/openbsd-x64@0.19.12':
    optional: true

  '@esbuild/openbsd-x64@0.25.3':
    optional: true

  '@esbuild/sunos-x64@0.18.20':
    optional: true

  '@esbuild/sunos-x64@0.19.12':
    optional: true

  '@esbuild/sunos-x64@0.25.3':
    optional: true

  '@esbuild/win32-arm64@0.18.20':
    optional: true

  '@esbuild/win32-arm64@0.19.12':
    optional: true

  '@esbuild/win32-arm64@0.25.3':
    optional: true

  '@esbuild/win32-ia32@0.18.20':
    optional: true

  '@esbuild/win32-ia32@0.19.12':
    optional: true

  '@esbuild/win32-ia32@0.25.3':
    optional: true

  '@esbuild/win32-x64@0.18.20':
    optional: true

  '@esbuild/win32-x64@0.19.12':
    optional: true

  '@esbuild/win32-x64@0.25.3':
    optional: true

  '@eslint-community/eslint-utils@4.6.1(eslint@8.57.1)':
    dependencies:
      eslint: 8.57.1
      eslint-visitor-keys: 3.4.3

  '@eslint-community/regexpp@4.12.1': {}

  '@eslint/eslintrc@2.1.4':
    dependencies:
      ajv: 6.12.6
      debug: 4.4.0
      espree: 9.6.1
      globals: 13.24.0
      ignore: 5.3.2
      import-fresh: 3.3.1
      js-yaml: 4.1.0
      minimatch: 3.1.2
      strip-json-comments: 3.1.1
    transitivePeerDependencies:
      - supports-color

  '@eslint/js@8.57.1': {}

  '@floating-ui/core@1.6.9':
    dependencies:
      '@floating-ui/utils': 0.2.9

  '@floating-ui/dom@1.6.13':
    dependencies:
      '@floating-ui/core': 1.6.9
      '@floating-ui/utils': 0.2.9

  '@floating-ui/react-dom@2.1.2(react-dom@19.0.0-rc-45804af1-20241021(react@19.0.0-rc-45804af1-20241021))(react@19.0.0-rc-45804af1-20241021)':
    dependencies:
      '@floating-ui/dom': 1.6.13
      react: 19.0.0-rc-45804af1-20241021
      react-dom: 19.0.0-rc-45804af1-20241021(react@19.0.0-rc-45804af1-20241021)

  '@floating-ui/utils@0.2.9': {}

  '@hexagon/base64@1.1.28': {}

  '@humanwhocodes/config-array@0.13.0':
    dependencies:
      '@humanwhocodes/object-schema': 2.0.3
      debug: 4.4.0
      minimatch: 3.1.2
    transitivePeerDependencies:
      - supports-color

  '@humanwhocodes/module-importer@1.0.1': {}

  '@humanwhocodes/object-schema@2.0.3': {}

  '@icons/material@0.2.4(react@19.0.0-rc-45804af1-20241021)':
    dependencies:
      react: 19.0.0-rc-45804af1-20241021

  '@img/sharp-darwin-arm64@0.33.5':
    optionalDependencies:
      '@img/sharp-libvips-darwin-arm64': 1.0.4
    optional: true

  '@img/sharp-darwin-arm64@0.34.3':
    optionalDependencies:
      '@img/sharp-libvips-darwin-arm64': 1.2.0
    optional: true

  '@img/sharp-darwin-x64@0.33.5':
    optionalDependencies:
      '@img/sharp-libvips-darwin-x64': 1.0.4
    optional: true

  '@img/sharp-darwin-x64@0.34.3':
    optionalDependencies:
      '@img/sharp-libvips-darwin-x64': 1.2.0
    optional: true

  '@img/sharp-libvips-darwin-arm64@1.0.4':
    optional: true

  '@img/sharp-libvips-darwin-arm64@1.2.0':
    optional: true

  '@img/sharp-libvips-darwin-x64@1.0.4':
    optional: true

  '@img/sharp-libvips-darwin-x64@1.2.0':
    optional: true

  '@img/sharp-libvips-linux-arm64@1.0.4':
    optional: true

  '@img/sharp-libvips-linux-arm64@1.2.0':
    optional: true

  '@img/sharp-libvips-linux-arm@1.0.5':
    optional: true

  '@img/sharp-libvips-linux-arm@1.2.0':
    optional: true

  '@img/sharp-libvips-linux-ppc64@1.2.0':
    optional: true

  '@img/sharp-libvips-linux-s390x@1.0.4':
    optional: true

  '@img/sharp-libvips-linux-s390x@1.2.0':
    optional: true

  '@img/sharp-libvips-linux-x64@1.0.4':
    optional: true

  '@img/sharp-libvips-linux-x64@1.2.0':
    optional: true

  '@img/sharp-libvips-linuxmusl-arm64@1.0.4':
    optional: true

  '@img/sharp-libvips-linuxmusl-arm64@1.2.0':
    optional: true

  '@img/sharp-libvips-linuxmusl-x64@1.0.4':
    optional: true

  '@img/sharp-libvips-linuxmusl-x64@1.2.0':
    optional: true

  '@img/sharp-linux-arm64@0.33.5':
    optionalDependencies:
      '@img/sharp-libvips-linux-arm64': 1.0.4
    optional: true

  '@img/sharp-linux-arm64@0.34.3':
    optionalDependencies:
      '@img/sharp-libvips-linux-arm64': 1.2.0
    optional: true

  '@img/sharp-linux-arm@0.33.5':
    optionalDependencies:
      '@img/sharp-libvips-linux-arm': 1.0.5
    optional: true

  '@img/sharp-linux-arm@0.34.3':
    optionalDependencies:
      '@img/sharp-libvips-linux-arm': 1.2.0
    optional: true

  '@img/sharp-linux-ppc64@0.34.3':
    optionalDependencies:
      '@img/sharp-libvips-linux-ppc64': 1.2.0
    optional: true

  '@img/sharp-linux-s390x@0.33.5':
    optionalDependencies:
      '@img/sharp-libvips-linux-s390x': 1.0.4
    optional: true

  '@img/sharp-linux-s390x@0.34.3':
    optionalDependencies:
      '@img/sharp-libvips-linux-s390x': 1.2.0
    optional: true

  '@img/sharp-linux-x64@0.33.5':
    optionalDependencies:
      '@img/sharp-libvips-linux-x64': 1.0.4
    optional: true

  '@img/sharp-linux-x64@0.34.3':
    optionalDependencies:
      '@img/sharp-libvips-linux-x64': 1.2.0
    optional: true

  '@img/sharp-linuxmusl-arm64@0.33.5':
    optionalDependencies:
      '@img/sharp-libvips-linuxmusl-arm64': 1.0.4
    optional: true

  '@img/sharp-linuxmusl-arm64@0.34.3':
    optionalDependencies:
      '@img/sharp-libvips-linuxmusl-arm64': 1.2.0
    optional: true

  '@img/sharp-linuxmusl-x64@0.33.5':
    optionalDependencies:
      '@img/sharp-libvips-linuxmusl-x64': 1.0.4
    optional: true

  '@img/sharp-linuxmusl-x64@0.34.3':
    optionalDependencies:
      '@img/sharp-libvips-linuxmusl-x64': 1.2.0
    optional: true

  '@img/sharp-wasm32@0.33.5':
    dependencies:
      '@emnapi/runtime': 1.4.3
    optional: true

  '@img/sharp-wasm32@0.34.3':
    dependencies:
      '@emnapi/runtime': 1.4.4
    optional: true

  '@img/sharp-win32-arm64@0.34.3':
    optional: true

  '@img/sharp-win32-ia32@0.33.5':
    optional: true

  '@img/sharp-win32-ia32@0.34.3':
    optional: true

  '@img/sharp-win32-x64@0.33.5':
    optional: true

  '@img/sharp-win32-x64@0.34.3':
    optional: true

  '@isaacs/cliui@8.0.2':
    dependencies:
      string-width: 5.1.2
      string-width-cjs: string-width@4.2.3
      strip-ansi: 7.1.0
      strip-ansi-cjs: strip-ansi@6.0.1
      wrap-ansi: 8.1.0
      wrap-ansi-cjs: wrap-ansi@7.0.0

  '@jridgewell/gen-mapping@0.3.8':
    dependencies:
      '@jridgewell/set-array': 1.2.1
      '@jridgewell/sourcemap-codec': 1.5.0
      '@jridgewell/trace-mapping': 0.3.25

  '@jridgewell/resolve-uri@3.1.2': {}

  '@jridgewell/set-array@1.2.1': {}

  '@jridgewell/sourcemap-codec@1.5.0': {}

  '@jridgewell/trace-mapping@0.3.25':
    dependencies:
      '@jridgewell/resolve-uri': 3.1.2
      '@jridgewell/sourcemap-codec': 1.5.0

  '@levischuck/tiny-cbor@0.2.11': {}

  '@napi-rs/wasm-runtime@0.2.9':
    dependencies:
      '@emnapi/core': 1.4.3
      '@emnapi/runtime': 1.4.3
      '@tybys/wasm-util': 0.9.0
    optional: true

  '@next/env@15.2.2-canary.1': {}

  '@next/env@15.3.5': {}

  '@next/eslint-plugin-next@14.2.5':
    dependencies:
      glob: 10.3.10

  '@next/swc-darwin-arm64@15.2.2-canary.1':
    optional: true

  '@next/swc-darwin-arm64@15.3.5':
    optional: true

  '@next/swc-darwin-x64@15.2.2-canary.1':
    optional: true

  '@next/swc-darwin-x64@15.3.5':
    optional: true

  '@next/swc-linux-arm64-gnu@15.2.2-canary.1':
    optional: true

  '@next/swc-linux-arm64-gnu@15.3.5':
    optional: true

  '@next/swc-linux-arm64-musl@15.2.2-canary.1':
    optional: true

  '@next/swc-linux-arm64-musl@15.3.5':
    optional: true

  '@next/swc-linux-x64-gnu@15.2.2-canary.1':
    optional: true

  '@next/swc-linux-x64-gnu@15.3.5':
    optional: true

  '@next/swc-linux-x64-musl@15.2.2-canary.1':
    optional: true

  '@next/swc-linux-x64-musl@15.3.5':
    optional: true

  '@next/swc-win32-arm64-msvc@15.2.2-canary.1':
    optional: true

  '@next/swc-win32-arm64-msvc@15.3.5':
    optional: true

  '@next/swc-win32-x64-msvc@15.2.2-canary.1':
    optional: true

  '@next/swc-win32-x64-msvc@15.3.5':
    optional: true

  '@noble/ciphers@0.6.0': {}

  '@noble/hashes@1.8.0': {}

  '@nodelib/fs.scandir@2.1.5':
    dependencies:
      '@nodelib/fs.stat': 2.0.5
      run-parallel: 1.2.0

  '@nodelib/fs.stat@2.0.5': {}

  '@nodelib/fs.walk@1.2.8':
    dependencies:
      '@nodelib/fs.scandir': 2.1.5
      fastq: 1.19.1

  '@nolyfill/is-core-module@1.0.39': {}

  '@opentelemetry/api@1.9.0': {}

  '@peculiar/asn1-android@2.3.16':
    dependencies:
      '@peculiar/asn1-schema': 2.3.15
      asn1js: 3.0.6
      tslib: 2.8.1

  '@peculiar/asn1-ecc@2.3.15':
    dependencies:
      '@peculiar/asn1-schema': 2.3.15
      '@peculiar/asn1-x509': 2.3.15
      asn1js: 3.0.6
      tslib: 2.8.1

  '@peculiar/asn1-rsa@2.3.15':
    dependencies:
      '@peculiar/asn1-schema': 2.3.15
      '@peculiar/asn1-x509': 2.3.15
      asn1js: 3.0.6
      tslib: 2.8.1

  '@peculiar/asn1-schema@2.3.15':
    dependencies:
      asn1js: 3.0.6
      pvtsutils: 1.3.6
      tslib: 2.8.1

  '@peculiar/asn1-x509@2.3.15':
    dependencies:
      '@peculiar/asn1-schema': 2.3.15
      asn1js: 3.0.6
      pvtsutils: 1.3.6
      tslib: 2.8.1

  '@pkgjs/parseargs@0.11.0':
    optional: true

  '@playwright/test@1.52.0':
    dependencies:
      playwright: 1.52.0

  '@radix-ui/number@1.1.1': {}

  '@radix-ui/primitive@1.1.2': {}

  '@radix-ui/react-alert-dialog@1.1.11(@types/react-dom@18.3.6(@types/react@18.3.20))(@types/react@18.3.20)(react-dom@19.0.0-rc-45804af1-20241021(react@19.0.0-rc-45804af1-20241021))(react@19.0.0-rc-45804af1-20241021)':
    dependencies:
      '@radix-ui/primitive': 1.1.2
      '@radix-ui/react-compose-refs': 1.1.2(@types/react@18.3.20)(react@19.0.0-rc-45804af1-20241021)
      '@radix-ui/react-context': 1.1.2(@types/react@18.3.20)(react@19.0.0-rc-45804af1-20241021)
      '@radix-ui/react-dialog': 1.1.11(@types/react-dom@18.3.6(@types/react@18.3.20))(@types/react@18.3.20)(react-dom@19.0.0-rc-45804af1-20241021(react@19.0.0-rc-45804af1-20241021))(react@19.0.0-rc-45804af1-20241021)
      '@radix-ui/react-primitive': 2.1.0(@types/react-dom@18.3.6(@types/react@18.3.20))(@types/react@18.3.20)(react-dom@19.0.0-rc-45804af1-20241021(react@19.0.0-rc-45804af1-20241021))(react@19.0.0-rc-45804af1-20241021)
      '@radix-ui/react-slot': 1.2.0(@types/react@18.3.20)(react@19.0.0-rc-45804af1-20241021)
      react: 19.0.0-rc-45804af1-20241021
      react-dom: 19.0.0-rc-45804af1-20241021(react@19.0.0-rc-45804af1-20241021)
    optionalDependencies:
      '@types/react': 18.3.20
      '@types/react-dom': 18.3.6(@types/react@18.3.20)

  '@radix-ui/react-arrow@1.1.4(@types/react-dom@18.3.6(@types/react@18.3.20))(@types/react@18.3.20)(react-dom@19.0.0-rc-45804af1-20241021(react@19.0.0-rc-45804af1-20241021))(react@19.0.0-rc-45804af1-20241021)':
    dependencies:
      '@radix-ui/react-primitive': 2.1.0(@types/react-dom@18.3.6(@types/react@18.3.20))(@types/react@18.3.20)(react-dom@19.0.0-rc-45804af1-20241021(react@19.0.0-rc-45804af1-20241021))(react@19.0.0-rc-45804af1-20241021)
      react: 19.0.0-rc-45804af1-20241021
      react-dom: 19.0.0-rc-45804af1-20241021(react@19.0.0-rc-45804af1-20241021)
    optionalDependencies:
      '@types/react': 18.3.20
      '@types/react-dom': 18.3.6(@types/react@18.3.20)

  '@radix-ui/react-arrow@1.1.7(@types/react-dom@18.3.6(@types/react@18.3.20))(@types/react@18.3.20)(react-dom@19.0.0-rc-45804af1-20241021(react@19.0.0-rc-45804af1-20241021))(react@19.0.0-rc-45804af1-20241021)':
    dependencies:
      '@radix-ui/react-primitive': 2.1.3(@types/react-dom@18.3.6(@types/react@18.3.20))(@types/react@18.3.20)(react-dom@19.0.0-rc-45804af1-20241021(react@19.0.0-rc-45804af1-20241021))(react@19.0.0-rc-45804af1-20241021)
      react: 19.0.0-rc-45804af1-20241021
      react-dom: 19.0.0-rc-45804af1-20241021(react@19.0.0-rc-45804af1-20241021)
    optionalDependencies:
      '@types/react': 18.3.20
      '@types/react-dom': 18.3.6(@types/react@18.3.20)

  '@radix-ui/react-checkbox@1.2.3(@types/react-dom@18.3.6(@types/react@18.3.20))(@types/react@18.3.20)(react-dom@19.0.0-rc-45804af1-20241021(react@19.0.0-rc-45804af1-20241021))(react@19.0.0-rc-45804af1-20241021)':
    dependencies:
      '@radix-ui/primitive': 1.1.2
      '@radix-ui/react-compose-refs': 1.1.2(@types/react@18.3.20)(react@19.0.0-rc-45804af1-20241021)
      '@radix-ui/react-context': 1.1.2(@types/react@18.3.20)(react@19.0.0-rc-45804af1-20241021)
      '@radix-ui/react-presence': 1.1.4(@types/react-dom@18.3.6(@types/react@18.3.20))(@types/react@18.3.20)(react-dom@19.0.0-rc-45804af1-20241021(react@19.0.0-rc-45804af1-20241021))(react@19.0.0-rc-45804af1-20241021)
      '@radix-ui/react-primitive': 2.1.0(@types/react-dom@18.3.6(@types/react@18.3.20))(@types/react@18.3.20)(react-dom@19.0.0-rc-45804af1-20241021(react@19.0.0-rc-45804af1-20241021))(react@19.0.0-rc-45804af1-20241021)
      '@radix-ui/react-use-controllable-state': 1.2.2(@types/react@18.3.20)(react@19.0.0-rc-45804af1-20241021)
      '@radix-ui/react-use-previous': 1.1.1(@types/react@18.3.20)(react@19.0.0-rc-45804af1-20241021)
      '@radix-ui/react-use-size': 1.1.1(@types/react@18.3.20)(react@19.0.0-rc-45804af1-20241021)
      react: 19.0.0-rc-45804af1-20241021
      react-dom: 19.0.0-rc-45804af1-20241021(react@19.0.0-rc-45804af1-20241021)
    optionalDependencies:
      '@types/react': 18.3.20
      '@types/react-dom': 18.3.6(@types/react@18.3.20)

  '@radix-ui/react-collection@1.1.4(@types/react-dom@18.3.6(@types/react@18.3.20))(@types/react@18.3.20)(react-dom@19.0.0-rc-45804af1-20241021(react@19.0.0-rc-45804af1-20241021))(react@19.0.0-rc-45804af1-20241021)':
    dependencies:
      '@radix-ui/react-compose-refs': 1.1.2(@types/react@18.3.20)(react@19.0.0-rc-45804af1-20241021)
      '@radix-ui/react-context': 1.1.2(@types/react@18.3.20)(react@19.0.0-rc-45804af1-20241021)
      '@radix-ui/react-primitive': 2.1.0(@types/react-dom@18.3.6(@types/react@18.3.20))(@types/react@18.3.20)(react-dom@19.0.0-rc-45804af1-20241021(react@19.0.0-rc-45804af1-20241021))(react@19.0.0-rc-45804af1-20241021)
      '@radix-ui/react-slot': 1.2.0(@types/react@18.3.20)(react@19.0.0-rc-45804af1-20241021)
      react: 19.0.0-rc-45804af1-20241021
      react-dom: 19.0.0-rc-45804af1-20241021(react@19.0.0-rc-45804af1-20241021)
    optionalDependencies:
      '@types/react': 18.3.20
      '@types/react-dom': 18.3.6(@types/react@18.3.20)

  '@radix-ui/react-compose-refs@1.1.2(@types/react@18.3.20)(react@19.0.0-rc-45804af1-20241021)':
    dependencies:
      react: 19.0.0-rc-45804af1-20241021
    optionalDependencies:
      '@types/react': 18.3.20

  '@radix-ui/react-context@1.1.2(@types/react@18.3.20)(react@19.0.0-rc-45804af1-20241021)':
    dependencies:
      react: 19.0.0-rc-45804af1-20241021
    optionalDependencies:
      '@types/react': 18.3.20

  '@radix-ui/react-dialog@1.1.11(@types/react-dom@18.3.6(@types/react@18.3.20))(@types/react@18.3.20)(react-dom@19.0.0-rc-45804af1-20241021(react@19.0.0-rc-45804af1-20241021))(react@19.0.0-rc-45804af1-20241021)':
    dependencies:
      '@radix-ui/primitive': 1.1.2
      '@radix-ui/react-compose-refs': 1.1.2(@types/react@18.3.20)(react@19.0.0-rc-45804af1-20241021)
      '@radix-ui/react-context': 1.1.2(@types/react@18.3.20)(react@19.0.0-rc-45804af1-20241021)
      '@radix-ui/react-dismissable-layer': 1.1.7(@types/react-dom@18.3.6(@types/react@18.3.20))(@types/react@18.3.20)(react-dom@19.0.0-rc-45804af1-20241021(react@19.0.0-rc-45804af1-20241021))(react@19.0.0-rc-45804af1-20241021)
      '@radix-ui/react-focus-guards': 1.1.2(@types/react@18.3.20)(react@19.0.0-rc-45804af1-20241021)
      '@radix-ui/react-focus-scope': 1.1.4(@types/react-dom@18.3.6(@types/react@18.3.20))(@types/react@18.3.20)(react-dom@19.0.0-rc-45804af1-20241021(react@19.0.0-rc-45804af1-20241021))(react@19.0.0-rc-45804af1-20241021)
      '@radix-ui/react-id': 1.1.1(@types/react@18.3.20)(react@19.0.0-rc-45804af1-20241021)
      '@radix-ui/react-portal': 1.1.6(@types/react-dom@18.3.6(@types/react@18.3.20))(@types/react@18.3.20)(react-dom@19.0.0-rc-45804af1-20241021(react@19.0.0-rc-45804af1-20241021))(react@19.0.0-rc-45804af1-20241021)
      '@radix-ui/react-presence': 1.1.4(@types/react-dom@18.3.6(@types/react@18.3.20))(@types/react@18.3.20)(react-dom@19.0.0-rc-45804af1-20241021(react@19.0.0-rc-45804af1-20241021))(react@19.0.0-rc-45804af1-20241021)
      '@radix-ui/react-primitive': 2.1.0(@types/react-dom@18.3.6(@types/react@18.3.20))(@types/react@18.3.20)(react-dom@19.0.0-rc-45804af1-20241021(react@19.0.0-rc-45804af1-20241021))(react@19.0.0-rc-45804af1-20241021)
      '@radix-ui/react-slot': 1.2.0(@types/react@18.3.20)(react@19.0.0-rc-45804af1-20241021)
      '@radix-ui/react-use-controllable-state': 1.2.2(@types/react@18.3.20)(react@19.0.0-rc-45804af1-20241021)
      aria-hidden: 1.2.4
      react: 19.0.0-rc-45804af1-20241021
      react-dom: 19.0.0-rc-45804af1-20241021(react@19.0.0-rc-45804af1-20241021)
      react-remove-scroll: 2.6.3(@types/react@18.3.20)(react@19.0.0-rc-45804af1-20241021)
    optionalDependencies:
      '@types/react': 18.3.20
      '@types/react-dom': 18.3.6(@types/react@18.3.20)

  '@radix-ui/react-direction@1.1.1(@types/react@18.3.20)(react@19.0.0-rc-45804af1-20241021)':
    dependencies:
      react: 19.0.0-rc-45804af1-20241021
    optionalDependencies:
      '@types/react': 18.3.20

  '@radix-ui/react-dismissable-layer@1.1.10(@types/react-dom@18.3.6(@types/react@18.3.20))(@types/react@18.3.20)(react-dom@19.0.0-rc-45804af1-20241021(react@19.0.0-rc-45804af1-20241021))(react@19.0.0-rc-45804af1-20241021)':
    dependencies:
      '@radix-ui/primitive': 1.1.2
      '@radix-ui/react-compose-refs': 1.1.2(@types/react@18.3.20)(react@19.0.0-rc-45804af1-20241021)
      '@radix-ui/react-primitive': 2.1.3(@types/react-dom@18.3.6(@types/react@18.3.20))(@types/react@18.3.20)(react-dom@19.0.0-rc-45804af1-20241021(react@19.0.0-rc-45804af1-20241021))(react@19.0.0-rc-45804af1-20241021)
      '@radix-ui/react-use-callback-ref': 1.1.1(@types/react@18.3.20)(react@19.0.0-rc-45804af1-20241021)
      '@radix-ui/react-use-escape-keydown': 1.1.1(@types/react@18.3.20)(react@19.0.0-rc-45804af1-20241021)
      react: 19.0.0-rc-45804af1-20241021
      react-dom: 19.0.0-rc-45804af1-20241021(react@19.0.0-rc-45804af1-20241021)
    optionalDependencies:
      '@types/react': 18.3.20
      '@types/react-dom': 18.3.6(@types/react@18.3.20)

  '@radix-ui/react-dismissable-layer@1.1.7(@types/react-dom@18.3.6(@types/react@18.3.20))(@types/react@18.3.20)(react-dom@19.0.0-rc-45804af1-20241021(react@19.0.0-rc-45804af1-20241021))(react@19.0.0-rc-45804af1-20241021)':
    dependencies:
      '@radix-ui/primitive': 1.1.2
      '@radix-ui/react-compose-refs': 1.1.2(@types/react@18.3.20)(react@19.0.0-rc-45804af1-20241021)
      '@radix-ui/react-primitive': 2.1.0(@types/react-dom@18.3.6(@types/react@18.3.20))(@types/react@18.3.20)(react-dom@19.0.0-rc-45804af1-20241021(react@19.0.0-rc-45804af1-20241021))(react@19.0.0-rc-45804af1-20241021)
      '@radix-ui/react-use-callback-ref': 1.1.1(@types/react@18.3.20)(react@19.0.0-rc-45804af1-20241021)
      '@radix-ui/react-use-escape-keydown': 1.1.1(@types/react@18.3.20)(react@19.0.0-rc-45804af1-20241021)
      react: 19.0.0-rc-45804af1-20241021
      react-dom: 19.0.0-rc-45804af1-20241021(react@19.0.0-rc-45804af1-20241021)
    optionalDependencies:
      '@types/react': 18.3.20
      '@types/react-dom': 18.3.6(@types/react@18.3.20)

  '@radix-ui/react-dropdown-menu@2.1.12(@types/react-dom@18.3.6(@types/react@18.3.20))(@types/react@18.3.20)(react-dom@19.0.0-rc-45804af1-20241021(react@19.0.0-rc-45804af1-20241021))(react@19.0.0-rc-45804af1-20241021)':
    dependencies:
      '@radix-ui/primitive': 1.1.2
      '@radix-ui/react-compose-refs': 1.1.2(@types/react@18.3.20)(react@19.0.0-rc-45804af1-20241021)
      '@radix-ui/react-context': 1.1.2(@types/react@18.3.20)(react@19.0.0-rc-45804af1-20241021)
      '@radix-ui/react-id': 1.1.1(@types/react@18.3.20)(react@19.0.0-rc-45804af1-20241021)
      '@radix-ui/react-menu': 2.1.12(@types/react-dom@18.3.6(@types/react@18.3.20))(@types/react@18.3.20)(react-dom@19.0.0-rc-45804af1-20241021(react@19.0.0-rc-45804af1-20241021))(react@19.0.0-rc-45804af1-20241021)
      '@radix-ui/react-primitive': 2.1.0(@types/react-dom@18.3.6(@types/react@18.3.20))(@types/react@18.3.20)(react-dom@19.0.0-rc-45804af1-20241021(react@19.0.0-rc-45804af1-20241021))(react@19.0.0-rc-45804af1-20241021)
      '@radix-ui/react-use-controllable-state': 1.2.2(@types/react@18.3.20)(react@19.0.0-rc-45804af1-20241021)
      react: 19.0.0-rc-45804af1-20241021
      react-dom: 19.0.0-rc-45804af1-20241021(react@19.0.0-rc-45804af1-20241021)
    optionalDependencies:
      '@types/react': 18.3.20
      '@types/react-dom': 18.3.6(@types/react@18.3.20)

  '@radix-ui/react-focus-guards@1.1.2(@types/react@18.3.20)(react@19.0.0-rc-45804af1-20241021)':
    dependencies:
      react: 19.0.0-rc-45804af1-20241021
    optionalDependencies:
      '@types/react': 18.3.20

  '@radix-ui/react-focus-scope@1.1.4(@types/react-dom@18.3.6(@types/react@18.3.20))(@types/react@18.3.20)(react-dom@19.0.0-rc-45804af1-20241021(react@19.0.0-rc-45804af1-20241021))(react@19.0.0-rc-45804af1-20241021)':
    dependencies:
      '@radix-ui/react-compose-refs': 1.1.2(@types/react@18.3.20)(react@19.0.0-rc-45804af1-20241021)
      '@radix-ui/react-primitive': 2.1.0(@types/react-dom@18.3.6(@types/react@18.3.20))(@types/react@18.3.20)(react-dom@19.0.0-rc-45804af1-20241021(react@19.0.0-rc-45804af1-20241021))(react@19.0.0-rc-45804af1-20241021)
      '@radix-ui/react-use-callback-ref': 1.1.1(@types/react@18.3.20)(react@19.0.0-rc-45804af1-20241021)
      react: 19.0.0-rc-45804af1-20241021
      react-dom: 19.0.0-rc-45804af1-20241021(react@19.0.0-rc-45804af1-20241021)
    optionalDependencies:
      '@types/react': 18.3.20
      '@types/react-dom': 18.3.6(@types/react@18.3.20)

  '@radix-ui/react-focus-scope@1.1.7(@types/react-dom@18.3.6(@types/react@18.3.20))(@types/react@18.3.20)(react-dom@19.0.0-rc-45804af1-20241021(react@19.0.0-rc-45804af1-20241021))(react@19.0.0-rc-45804af1-20241021)':
    dependencies:
      '@radix-ui/react-compose-refs': 1.1.2(@types/react@18.3.20)(react@19.0.0-rc-45804af1-20241021)
      '@radix-ui/react-primitive': 2.1.3(@types/react-dom@18.3.6(@types/react@18.3.20))(@types/react@18.3.20)(react-dom@19.0.0-rc-45804af1-20241021(react@19.0.0-rc-45804af1-20241021))(react@19.0.0-rc-45804af1-20241021)
      '@radix-ui/react-use-callback-ref': 1.1.1(@types/react@18.3.20)(react@19.0.0-rc-45804af1-20241021)
      react: 19.0.0-rc-45804af1-20241021
      react-dom: 19.0.0-rc-45804af1-20241021(react@19.0.0-rc-45804af1-20241021)
    optionalDependencies:
      '@types/react': 18.3.20
      '@types/react-dom': 18.3.6(@types/react@18.3.20)

  '@radix-ui/react-icons@1.3.2(react@19.0.0-rc-45804af1-20241021)':
    dependencies:
      react: 19.0.0-rc-45804af1-20241021

  '@radix-ui/react-id@1.1.1(@types/react@18.3.20)(react@19.0.0-rc-45804af1-20241021)':
    dependencies:
      '@radix-ui/react-use-layout-effect': 1.1.1(@types/react@18.3.20)(react@19.0.0-rc-45804af1-20241021)
      react: 19.0.0-rc-45804af1-20241021
    optionalDependencies:
      '@types/react': 18.3.20

  '@radix-ui/react-label@2.1.4(@types/react-dom@18.3.6(@types/react@18.3.20))(@types/react@18.3.20)(react-dom@19.0.0-rc-45804af1-20241021(react@19.0.0-rc-45804af1-20241021))(react@19.0.0-rc-45804af1-20241021)':
    dependencies:
      '@radix-ui/react-primitive': 2.1.0(@types/react-dom@18.3.6(@types/react@18.3.20))(@types/react@18.3.20)(react-dom@19.0.0-rc-45804af1-20241021(react@19.0.0-rc-45804af1-20241021))(react@19.0.0-rc-45804af1-20241021)
      react: 19.0.0-rc-45804af1-20241021
      react-dom: 19.0.0-rc-45804af1-20241021(react@19.0.0-rc-45804af1-20241021)
    optionalDependencies:
      '@types/react': 18.3.20
      '@types/react-dom': 18.3.6(@types/react@18.3.20)

  '@radix-ui/react-menu@2.1.12(@types/react-dom@18.3.6(@types/react@18.3.20))(@types/react@18.3.20)(react-dom@19.0.0-rc-45804af1-20241021(react@19.0.0-rc-45804af1-20241021))(react@19.0.0-rc-45804af1-20241021)':
    dependencies:
      '@radix-ui/primitive': 1.1.2
      '@radix-ui/react-collection': 1.1.4(@types/react-dom@18.3.6(@types/react@18.3.20))(@types/react@18.3.20)(react-dom@19.0.0-rc-45804af1-20241021(react@19.0.0-rc-45804af1-20241021))(react@19.0.0-rc-45804af1-20241021)
      '@radix-ui/react-compose-refs': 1.1.2(@types/react@18.3.20)(react@19.0.0-rc-45804af1-20241021)
      '@radix-ui/react-context': 1.1.2(@types/react@18.3.20)(react@19.0.0-rc-45804af1-20241021)
      '@radix-ui/react-direction': 1.1.1(@types/react@18.3.20)(react@19.0.0-rc-45804af1-20241021)
      '@radix-ui/react-dismissable-layer': 1.1.7(@types/react-dom@18.3.6(@types/react@18.3.20))(@types/react@18.3.20)(react-dom@19.0.0-rc-45804af1-20241021(react@19.0.0-rc-45804af1-20241021))(react@19.0.0-rc-45804af1-20241021)
      '@radix-ui/react-focus-guards': 1.1.2(@types/react@18.3.20)(react@19.0.0-rc-45804af1-20241021)
      '@radix-ui/react-focus-scope': 1.1.4(@types/react-dom@18.3.6(@types/react@18.3.20))(@types/react@18.3.20)(react-dom@19.0.0-rc-45804af1-20241021(react@19.0.0-rc-45804af1-20241021))(react@19.0.0-rc-45804af1-20241021)
      '@radix-ui/react-id': 1.1.1(@types/react@18.3.20)(react@19.0.0-rc-45804af1-20241021)
      '@radix-ui/react-popper': 1.2.4(@types/react-dom@18.3.6(@types/react@18.3.20))(@types/react@18.3.20)(react-dom@19.0.0-rc-45804af1-20241021(react@19.0.0-rc-45804af1-20241021))(react@19.0.0-rc-45804af1-20241021)
      '@radix-ui/react-portal': 1.1.6(@types/react-dom@18.3.6(@types/react@18.3.20))(@types/react@18.3.20)(react-dom@19.0.0-rc-45804af1-20241021(react@19.0.0-rc-45804af1-20241021))(react@19.0.0-rc-45804af1-20241021)
      '@radix-ui/react-presence': 1.1.4(@types/react-dom@18.3.6(@types/react@18.3.20))(@types/react@18.3.20)(react-dom@19.0.0-rc-45804af1-20241021(react@19.0.0-rc-45804af1-20241021))(react@19.0.0-rc-45804af1-20241021)
      '@radix-ui/react-primitive': 2.1.0(@types/react-dom@18.3.6(@types/react@18.3.20))(@types/react@18.3.20)(react-dom@19.0.0-rc-45804af1-20241021(react@19.0.0-rc-45804af1-20241021))(react@19.0.0-rc-45804af1-20241021)
      '@radix-ui/react-roving-focus': 1.1.7(@types/react-dom@18.3.6(@types/react@18.3.20))(@types/react@18.3.20)(react-dom@19.0.0-rc-45804af1-20241021(react@19.0.0-rc-45804af1-20241021))(react@19.0.0-rc-45804af1-20241021)
      '@radix-ui/react-slot': 1.2.0(@types/react@18.3.20)(react@19.0.0-rc-45804af1-20241021)
      '@radix-ui/react-use-callback-ref': 1.1.1(@types/react@18.3.20)(react@19.0.0-rc-45804af1-20241021)
      aria-hidden: 1.2.4
      react: 19.0.0-rc-45804af1-20241021
      react-dom: 19.0.0-rc-45804af1-20241021(react@19.0.0-rc-45804af1-20241021)
      react-remove-scroll: 2.6.3(@types/react@18.3.20)(react@19.0.0-rc-45804af1-20241021)
    optionalDependencies:
      '@types/react': 18.3.20
      '@types/react-dom': 18.3.6(@types/react@18.3.20)

  '@radix-ui/react-popover@1.1.14(@types/react-dom@18.3.6(@types/react@18.3.20))(@types/react@18.3.20)(react-dom@19.0.0-rc-45804af1-20241021(react@19.0.0-rc-45804af1-20241021))(react@19.0.0-rc-45804af1-20241021)':
    dependencies:
      '@radix-ui/primitive': 1.1.2
      '@radix-ui/react-compose-refs': 1.1.2(@types/react@18.3.20)(react@19.0.0-rc-45804af1-20241021)
      '@radix-ui/react-context': 1.1.2(@types/react@18.3.20)(react@19.0.0-rc-45804af1-20241021)
      '@radix-ui/react-dismissable-layer': 1.1.10(@types/react-dom@18.3.6(@types/react@18.3.20))(@types/react@18.3.20)(react-dom@19.0.0-rc-45804af1-20241021(react@19.0.0-rc-45804af1-20241021))(react@19.0.0-rc-45804af1-20241021)
      '@radix-ui/react-focus-guards': 1.1.2(@types/react@18.3.20)(react@19.0.0-rc-45804af1-20241021)
      '@radix-ui/react-focus-scope': 1.1.7(@types/react-dom@18.3.6(@types/react@18.3.20))(@types/react@18.3.20)(react-dom@19.0.0-rc-45804af1-20241021(react@19.0.0-rc-45804af1-20241021))(react@19.0.0-rc-45804af1-20241021)
      '@radix-ui/react-id': 1.1.1(@types/react@18.3.20)(react@19.0.0-rc-45804af1-20241021)
      '@radix-ui/react-popper': 1.2.7(@types/react-dom@18.3.6(@types/react@18.3.20))(@types/react@18.3.20)(react-dom@19.0.0-rc-45804af1-20241021(react@19.0.0-rc-45804af1-20241021))(react@19.0.0-rc-45804af1-20241021)
      '@radix-ui/react-portal': 1.1.9(@types/react-dom@18.3.6(@types/react@18.3.20))(@types/react@18.3.20)(react-dom@19.0.0-rc-45804af1-20241021(react@19.0.0-rc-45804af1-20241021))(react@19.0.0-rc-45804af1-20241021)
      '@radix-ui/react-presence': 1.1.4(@types/react-dom@18.3.6(@types/react@18.3.20))(@types/react@18.3.20)(react-dom@19.0.0-rc-45804af1-20241021(react@19.0.0-rc-45804af1-20241021))(react@19.0.0-rc-45804af1-20241021)
      '@radix-ui/react-primitive': 2.1.3(@types/react-dom@18.3.6(@types/react@18.3.20))(@types/react@18.3.20)(react-dom@19.0.0-rc-45804af1-20241021(react@19.0.0-rc-45804af1-20241021))(react@19.0.0-rc-45804af1-20241021)
      '@radix-ui/react-slot': 1.2.3(@types/react@18.3.20)(react@19.0.0-rc-45804af1-20241021)
      '@radix-ui/react-use-controllable-state': 1.2.2(@types/react@18.3.20)(react@19.0.0-rc-45804af1-20241021)
      aria-hidden: 1.2.4
      react: 19.0.0-rc-45804af1-20241021
      react-dom: 19.0.0-rc-45804af1-20241021(react@19.0.0-rc-45804af1-20241021)
      react-remove-scroll: 2.6.3(@types/react@18.3.20)(react@19.0.0-rc-45804af1-20241021)
    optionalDependencies:
      '@types/react': 18.3.20
      '@types/react-dom': 18.3.6(@types/react@18.3.20)

  '@radix-ui/react-popper@1.2.4(@types/react-dom@18.3.6(@types/react@18.3.20))(@types/react@18.3.20)(react-dom@19.0.0-rc-45804af1-20241021(react@19.0.0-rc-45804af1-20241021))(react@19.0.0-rc-45804af1-20241021)':
    dependencies:
      '@floating-ui/react-dom': 2.1.2(react-dom@19.0.0-rc-45804af1-20241021(react@19.0.0-rc-45804af1-20241021))(react@19.0.0-rc-45804af1-20241021)
      '@radix-ui/react-arrow': 1.1.4(@types/react-dom@18.3.6(@types/react@18.3.20))(@types/react@18.3.20)(react-dom@19.0.0-rc-45804af1-20241021(react@19.0.0-rc-45804af1-20241021))(react@19.0.0-rc-45804af1-20241021)
      '@radix-ui/react-compose-refs': 1.1.2(@types/react@18.3.20)(react@19.0.0-rc-45804af1-20241021)
      '@radix-ui/react-context': 1.1.2(@types/react@18.3.20)(react@19.0.0-rc-45804af1-20241021)
      '@radix-ui/react-primitive': 2.1.0(@types/react-dom@18.3.6(@types/react@18.3.20))(@types/react@18.3.20)(react-dom@19.0.0-rc-45804af1-20241021(react@19.0.0-rc-45804af1-20241021))(react@19.0.0-rc-45804af1-20241021)
      '@radix-ui/react-use-callback-ref': 1.1.1(@types/react@18.3.20)(react@19.0.0-rc-45804af1-20241021)
      '@radix-ui/react-use-layout-effect': 1.1.1(@types/react@18.3.20)(react@19.0.0-rc-45804af1-20241021)
      '@radix-ui/react-use-rect': 1.1.1(@types/react@18.3.20)(react@19.0.0-rc-45804af1-20241021)
      '@radix-ui/react-use-size': 1.1.1(@types/react@18.3.20)(react@19.0.0-rc-45804af1-20241021)
      '@radix-ui/rect': 1.1.1
      react: 19.0.0-rc-45804af1-20241021
      react-dom: 19.0.0-rc-45804af1-20241021(react@19.0.0-rc-45804af1-20241021)
    optionalDependencies:
      '@types/react': 18.3.20
      '@types/react-dom': 18.3.6(@types/react@18.3.20)

  '@radix-ui/react-popper@1.2.7(@types/react-dom@18.3.6(@types/react@18.3.20))(@types/react@18.3.20)(react-dom@19.0.0-rc-45804af1-20241021(react@19.0.0-rc-45804af1-20241021))(react@19.0.0-rc-45804af1-20241021)':
    dependencies:
      '@floating-ui/react-dom': 2.1.2(react-dom@19.0.0-rc-45804af1-20241021(react@19.0.0-rc-45804af1-20241021))(react@19.0.0-rc-45804af1-20241021)
      '@radix-ui/react-arrow': 1.1.7(@types/react-dom@18.3.6(@types/react@18.3.20))(@types/react@18.3.20)(react-dom@19.0.0-rc-45804af1-20241021(react@19.0.0-rc-45804af1-20241021))(react@19.0.0-rc-45804af1-20241021)
      '@radix-ui/react-compose-refs': 1.1.2(@types/react@18.3.20)(react@19.0.0-rc-45804af1-20241021)
      '@radix-ui/react-context': 1.1.2(@types/react@18.3.20)(react@19.0.0-rc-45804af1-20241021)
      '@radix-ui/react-primitive': 2.1.3(@types/react-dom@18.3.6(@types/react@18.3.20))(@types/react@18.3.20)(react-dom@19.0.0-rc-45804af1-20241021(react@19.0.0-rc-45804af1-20241021))(react@19.0.0-rc-45804af1-20241021)
      '@radix-ui/react-use-callback-ref': 1.1.1(@types/react@18.3.20)(react@19.0.0-rc-45804af1-20241021)
      '@radix-ui/react-use-layout-effect': 1.1.1(@types/react@18.3.20)(react@19.0.0-rc-45804af1-20241021)
      '@radix-ui/react-use-rect': 1.1.1(@types/react@18.3.20)(react@19.0.0-rc-45804af1-20241021)
      '@radix-ui/react-use-size': 1.1.1(@types/react@18.3.20)(react@19.0.0-rc-45804af1-20241021)
      '@radix-ui/rect': 1.1.1
      react: 19.0.0-rc-45804af1-20241021
      react-dom: 19.0.0-rc-45804af1-20241021(react@19.0.0-rc-45804af1-20241021)
    optionalDependencies:
      '@types/react': 18.3.20
      '@types/react-dom': 18.3.6(@types/react@18.3.20)

  '@radix-ui/react-portal@1.1.6(@types/react-dom@18.3.6(@types/react@18.3.20))(@types/react@18.3.20)(react-dom@19.0.0-rc-45804af1-20241021(react@19.0.0-rc-45804af1-20241021))(react@19.0.0-rc-45804af1-20241021)':
    dependencies:
      '@radix-ui/react-primitive': 2.1.0(@types/react-dom@18.3.6(@types/react@18.3.20))(@types/react@18.3.20)(react-dom@19.0.0-rc-45804af1-20241021(react@19.0.0-rc-45804af1-20241021))(react@19.0.0-rc-45804af1-20241021)
      '@radix-ui/react-use-layout-effect': 1.1.1(@types/react@18.3.20)(react@19.0.0-rc-45804af1-20241021)
      react: 19.0.0-rc-45804af1-20241021
      react-dom: 19.0.0-rc-45804af1-20241021(react@19.0.0-rc-45804af1-20241021)
    optionalDependencies:
      '@types/react': 18.3.20
      '@types/react-dom': 18.3.6(@types/react@18.3.20)

  '@radix-ui/react-portal@1.1.9(@types/react-dom@18.3.6(@types/react@18.3.20))(@types/react@18.3.20)(react-dom@19.0.0-rc-45804af1-20241021(react@19.0.0-rc-45804af1-20241021))(react@19.0.0-rc-45804af1-20241021)':
    dependencies:
      '@radix-ui/react-primitive': 2.1.3(@types/react-dom@18.3.6(@types/react@18.3.20))(@types/react@18.3.20)(react-dom@19.0.0-rc-45804af1-20241021(react@19.0.0-rc-45804af1-20241021))(react@19.0.0-rc-45804af1-20241021)
      '@radix-ui/react-use-layout-effect': 1.1.1(@types/react@18.3.20)(react@19.0.0-rc-45804af1-20241021)
      react: 19.0.0-rc-45804af1-20241021
      react-dom: 19.0.0-rc-45804af1-20241021(react@19.0.0-rc-45804af1-20241021)
    optionalDependencies:
      '@types/react': 18.3.20
      '@types/react-dom': 18.3.6(@types/react@18.3.20)

  '@radix-ui/react-presence@1.1.4(@types/react-dom@18.3.6(@types/react@18.3.20))(@types/react@18.3.20)(react-dom@19.0.0-rc-45804af1-20241021(react@19.0.0-rc-45804af1-20241021))(react@19.0.0-rc-45804af1-20241021)':
    dependencies:
      '@radix-ui/react-compose-refs': 1.1.2(@types/react@18.3.20)(react@19.0.0-rc-45804af1-20241021)
      '@radix-ui/react-use-layout-effect': 1.1.1(@types/react@18.3.20)(react@19.0.0-rc-45804af1-20241021)
      react: 19.0.0-rc-45804af1-20241021
      react-dom: 19.0.0-rc-45804af1-20241021(react@19.0.0-rc-45804af1-20241021)
    optionalDependencies:
      '@types/react': 18.3.20
      '@types/react-dom': 18.3.6(@types/react@18.3.20)

  '@radix-ui/react-primitive@2.1.0(@types/react-dom@18.3.6(@types/react@18.3.20))(@types/react@18.3.20)(react-dom@19.0.0-rc-45804af1-20241021(react@19.0.0-rc-45804af1-20241021))(react@19.0.0-rc-45804af1-20241021)':
    dependencies:
      '@radix-ui/react-slot': 1.2.0(@types/react@18.3.20)(react@19.0.0-rc-45804af1-20241021)
      react: 19.0.0-rc-45804af1-20241021
      react-dom: 19.0.0-rc-45804af1-20241021(react@19.0.0-rc-45804af1-20241021)
    optionalDependencies:
      '@types/react': 18.3.20
      '@types/react-dom': 18.3.6(@types/react@18.3.20)

  '@radix-ui/react-primitive@2.1.3(@types/react-dom@18.3.6(@types/react@18.3.20))(@types/react@18.3.20)(react-dom@19.0.0-rc-45804af1-20241021(react@19.0.0-rc-45804af1-20241021))(react@19.0.0-rc-45804af1-20241021)':
    dependencies:
      '@radix-ui/react-slot': 1.2.3(@types/react@18.3.20)(react@19.0.0-rc-45804af1-20241021)
      react: 19.0.0-rc-45804af1-20241021
      react-dom: 19.0.0-rc-45804af1-20241021(react@19.0.0-rc-45804af1-20241021)
    optionalDependencies:
      '@types/react': 18.3.20
      '@types/react-dom': 18.3.6(@types/react@18.3.20)

  '@radix-ui/react-radio-group@1.3.4(@types/react-dom@18.3.6(@types/react@18.3.20))(@types/react@18.3.20)(react-dom@19.0.0-rc-45804af1-20241021(react@19.0.0-rc-45804af1-20241021))(react@19.0.0-rc-45804af1-20241021)':
    dependencies:
      '@radix-ui/primitive': 1.1.2
      '@radix-ui/react-compose-refs': 1.1.2(@types/react@18.3.20)(react@19.0.0-rc-45804af1-20241021)
      '@radix-ui/react-context': 1.1.2(@types/react@18.3.20)(react@19.0.0-rc-45804af1-20241021)
      '@radix-ui/react-direction': 1.1.1(@types/react@18.3.20)(react@19.0.0-rc-45804af1-20241021)
      '@radix-ui/react-presence': 1.1.4(@types/react-dom@18.3.6(@types/react@18.3.20))(@types/react@18.3.20)(react-dom@19.0.0-rc-45804af1-20241021(react@19.0.0-rc-45804af1-20241021))(react@19.0.0-rc-45804af1-20241021)
      '@radix-ui/react-primitive': 2.1.0(@types/react-dom@18.3.6(@types/react@18.3.20))(@types/react@18.3.20)(react-dom@19.0.0-rc-45804af1-20241021(react@19.0.0-rc-45804af1-20241021))(react@19.0.0-rc-45804af1-20241021)
      '@radix-ui/react-roving-focus': 1.1.7(@types/react-dom@18.3.6(@types/react@18.3.20))(@types/react@18.3.20)(react-dom@19.0.0-rc-45804af1-20241021(react@19.0.0-rc-45804af1-20241021))(react@19.0.0-rc-45804af1-20241021)
      '@radix-ui/react-use-controllable-state': 1.2.2(@types/react@18.3.20)(react@19.0.0-rc-45804af1-20241021)
      '@radix-ui/react-use-previous': 1.1.1(@types/react@18.3.20)(react@19.0.0-rc-45804af1-20241021)
      '@radix-ui/react-use-size': 1.1.1(@types/react@18.3.20)(react@19.0.0-rc-45804af1-20241021)
      react: 19.0.0-rc-45804af1-20241021
      react-dom: 19.0.0-rc-45804af1-20241021(react@19.0.0-rc-45804af1-20241021)
    optionalDependencies:
      '@types/react': 18.3.20
      '@types/react-dom': 18.3.6(@types/react@18.3.20)

  '@radix-ui/react-roving-focus@1.1.7(@types/react-dom@18.3.6(@types/react@18.3.20))(@types/react@18.3.20)(react-dom@19.0.0-rc-45804af1-20241021(react@19.0.0-rc-45804af1-20241021))(react@19.0.0-rc-45804af1-20241021)':
    dependencies:
      '@radix-ui/primitive': 1.1.2
      '@radix-ui/react-collection': 1.1.4(@types/react-dom@18.3.6(@types/react@18.3.20))(@types/react@18.3.20)(react-dom@19.0.0-rc-45804af1-20241021(react@19.0.0-rc-45804af1-20241021))(react@19.0.0-rc-45804af1-20241021)
      '@radix-ui/react-compose-refs': 1.1.2(@types/react@18.3.20)(react@19.0.0-rc-45804af1-20241021)
      '@radix-ui/react-context': 1.1.2(@types/react@18.3.20)(react@19.0.0-rc-45804af1-20241021)
      '@radix-ui/react-direction': 1.1.1(@types/react@18.3.20)(react@19.0.0-rc-45804af1-20241021)
      '@radix-ui/react-id': 1.1.1(@types/react@18.3.20)(react@19.0.0-rc-45804af1-20241021)
      '@radix-ui/react-primitive': 2.1.0(@types/react-dom@18.3.6(@types/react@18.3.20))(@types/react@18.3.20)(react-dom@19.0.0-rc-45804af1-20241021(react@19.0.0-rc-45804af1-20241021))(react@19.0.0-rc-45804af1-20241021)
      '@radix-ui/react-use-callback-ref': 1.1.1(@types/react@18.3.20)(react@19.0.0-rc-45804af1-20241021)
      '@radix-ui/react-use-controllable-state': 1.2.2(@types/react@18.3.20)(react@19.0.0-rc-45804af1-20241021)
      react: 19.0.0-rc-45804af1-20241021
      react-dom: 19.0.0-rc-45804af1-20241021(react@19.0.0-rc-45804af1-20241021)
    optionalDependencies:
      '@types/react': 18.3.20
      '@types/react-dom': 18.3.6(@types/react@18.3.20)

  '@radix-ui/react-select@2.2.2(@types/react-dom@18.3.6(@types/react@18.3.20))(@types/react@18.3.20)(react-dom@19.0.0-rc-45804af1-20241021(react@19.0.0-rc-45804af1-20241021))(react@19.0.0-rc-45804af1-20241021)':
    dependencies:
      '@radix-ui/number': 1.1.1
      '@radix-ui/primitive': 1.1.2
      '@radix-ui/react-collection': 1.1.4(@types/react-dom@18.3.6(@types/react@18.3.20))(@types/react@18.3.20)(react-dom@19.0.0-rc-45804af1-20241021(react@19.0.0-rc-45804af1-20241021))(react@19.0.0-rc-45804af1-20241021)
      '@radix-ui/react-compose-refs': 1.1.2(@types/react@18.3.20)(react@19.0.0-rc-45804af1-20241021)
      '@radix-ui/react-context': 1.1.2(@types/react@18.3.20)(react@19.0.0-rc-45804af1-20241021)
      '@radix-ui/react-direction': 1.1.1(@types/react@18.3.20)(react@19.0.0-rc-45804af1-20241021)
      '@radix-ui/react-dismissable-layer': 1.1.7(@types/react-dom@18.3.6(@types/react@18.3.20))(@types/react@18.3.20)(react-dom@19.0.0-rc-45804af1-20241021(react@19.0.0-rc-45804af1-20241021))(react@19.0.0-rc-45804af1-20241021)
      '@radix-ui/react-focus-guards': 1.1.2(@types/react@18.3.20)(react@19.0.0-rc-45804af1-20241021)
      '@radix-ui/react-focus-scope': 1.1.4(@types/react-dom@18.3.6(@types/react@18.3.20))(@types/react@18.3.20)(react-dom@19.0.0-rc-45804af1-20241021(react@19.0.0-rc-45804af1-20241021))(react@19.0.0-rc-45804af1-20241021)
      '@radix-ui/react-id': 1.1.1(@types/react@18.3.20)(react@19.0.0-rc-45804af1-20241021)
      '@radix-ui/react-popper': 1.2.4(@types/react-dom@18.3.6(@types/react@18.3.20))(@types/react@18.3.20)(react-dom@19.0.0-rc-45804af1-20241021(react@19.0.0-rc-45804af1-20241021))(react@19.0.0-rc-45804af1-20241021)
      '@radix-ui/react-portal': 1.1.6(@types/react-dom@18.3.6(@types/react@18.3.20))(@types/react@18.3.20)(react-dom@19.0.0-rc-45804af1-20241021(react@19.0.0-rc-45804af1-20241021))(react@19.0.0-rc-45804af1-20241021)
      '@radix-ui/react-primitive': 2.1.0(@types/react-dom@18.3.6(@types/react@18.3.20))(@types/react@18.3.20)(react-dom@19.0.0-rc-45804af1-20241021(react@19.0.0-rc-45804af1-20241021))(react@19.0.0-rc-45804af1-20241021)
      '@radix-ui/react-slot': 1.2.0(@types/react@18.3.20)(react@19.0.0-rc-45804af1-20241021)
      '@radix-ui/react-use-callback-ref': 1.1.1(@types/react@18.3.20)(react@19.0.0-rc-45804af1-20241021)
      '@radix-ui/react-use-controllable-state': 1.2.2(@types/react@18.3.20)(react@19.0.0-rc-45804af1-20241021)
      '@radix-ui/react-use-layout-effect': 1.1.1(@types/react@18.3.20)(react@19.0.0-rc-45804af1-20241021)
      '@radix-ui/react-use-previous': 1.1.1(@types/react@18.3.20)(react@19.0.0-rc-45804af1-20241021)
      '@radix-ui/react-visually-hidden': 1.2.0(@types/react-dom@18.3.6(@types/react@18.3.20))(@types/react@18.3.20)(react-dom@19.0.0-rc-45804af1-20241021(react@19.0.0-rc-45804af1-20241021))(react@19.0.0-rc-45804af1-20241021)
      aria-hidden: 1.2.4
      react: 19.0.0-rc-45804af1-20241021
      react-dom: 19.0.0-rc-45804af1-20241021(react@19.0.0-rc-45804af1-20241021)
      react-remove-scroll: 2.6.3(@types/react@18.3.20)(react@19.0.0-rc-45804af1-20241021)
    optionalDependencies:
      '@types/react': 18.3.20
      '@types/react-dom': 18.3.6(@types/react@18.3.20)

  '@radix-ui/react-separator@1.1.4(@types/react-dom@18.3.6(@types/react@18.3.20))(@types/react@18.3.20)(react-dom@19.0.0-rc-45804af1-20241021(react@19.0.0-rc-45804af1-20241021))(react@19.0.0-rc-45804af1-20241021)':
    dependencies:
      '@radix-ui/react-primitive': 2.1.0(@types/react-dom@18.3.6(@types/react@18.3.20))(@types/react@18.3.20)(react-dom@19.0.0-rc-45804af1-20241021(react@19.0.0-rc-45804af1-20241021))(react@19.0.0-rc-45804af1-20241021)
      react: 19.0.0-rc-45804af1-20241021
      react-dom: 19.0.0-rc-45804af1-20241021(react@19.0.0-rc-45804af1-20241021)
    optionalDependencies:
      '@types/react': 18.3.20
      '@types/react-dom': 18.3.6(@types/react@18.3.20)

  '@radix-ui/react-slot@1.2.0(@types/react@18.3.20)(react@19.0.0-rc-45804af1-20241021)':
    dependencies:
      '@radix-ui/react-compose-refs': 1.1.2(@types/react@18.3.20)(react@19.0.0-rc-45804af1-20241021)
      react: 19.0.0-rc-45804af1-20241021
    optionalDependencies:
      '@types/react': 18.3.20

  '@radix-ui/react-slot@1.2.3(@types/react@18.3.20)(react@19.0.0-rc-45804af1-20241021)':
    dependencies:
      '@radix-ui/react-compose-refs': 1.1.2(@types/react@18.3.20)(react@19.0.0-rc-45804af1-20241021)
      react: 19.0.0-rc-45804af1-20241021
    optionalDependencies:
      '@types/react': 18.3.20

  '@radix-ui/react-switch@1.2.2(@types/react-dom@18.3.6(@types/react@18.3.20))(@types/react@18.3.20)(react-dom@19.0.0-rc-45804af1-20241021(react@19.0.0-rc-45804af1-20241021))(react@19.0.0-rc-45804af1-20241021)':
    dependencies:
      '@radix-ui/primitive': 1.1.2
      '@radix-ui/react-compose-refs': 1.1.2(@types/react@18.3.20)(react@19.0.0-rc-45804af1-20241021)
      '@radix-ui/react-context': 1.1.2(@types/react@18.3.20)(react@19.0.0-rc-45804af1-20241021)
      '@radix-ui/react-primitive': 2.1.0(@types/react-dom@18.3.6(@types/react@18.3.20))(@types/react@18.3.20)(react-dom@19.0.0-rc-45804af1-20241021(react@19.0.0-rc-45804af1-20241021))(react@19.0.0-rc-45804af1-20241021)
      '@radix-ui/react-use-controllable-state': 1.2.2(@types/react@18.3.20)(react@19.0.0-rc-45804af1-20241021)
      '@radix-ui/react-use-previous': 1.1.1(@types/react@18.3.20)(react@19.0.0-rc-45804af1-20241021)
      '@radix-ui/react-use-size': 1.1.1(@types/react@18.3.20)(react@19.0.0-rc-45804af1-20241021)
      react: 19.0.0-rc-45804af1-20241021
      react-dom: 19.0.0-rc-45804af1-20241021(react@19.0.0-rc-45804af1-20241021)
    optionalDependencies:
      '@types/react': 18.3.20
      '@types/react-dom': 18.3.6(@types/react@18.3.20)

  '@radix-ui/react-tabs@1.1.9(@types/react-dom@18.3.6(@types/react@18.3.20))(@types/react@18.3.20)(react-dom@19.0.0-rc-45804af1-20241021(react@19.0.0-rc-45804af1-20241021))(react@19.0.0-rc-45804af1-20241021)':
    dependencies:
      '@radix-ui/primitive': 1.1.2
      '@radix-ui/react-context': 1.1.2(@types/react@18.3.20)(react@19.0.0-rc-45804af1-20241021)
      '@radix-ui/react-direction': 1.1.1(@types/react@18.3.20)(react@19.0.0-rc-45804af1-20241021)
      '@radix-ui/react-id': 1.1.1(@types/react@18.3.20)(react@19.0.0-rc-45804af1-20241021)
      '@radix-ui/react-presence': 1.1.4(@types/react-dom@18.3.6(@types/react@18.3.20))(@types/react@18.3.20)(react-dom@19.0.0-rc-45804af1-20241021(react@19.0.0-rc-45804af1-20241021))(react@19.0.0-rc-45804af1-20241021)
      '@radix-ui/react-primitive': 2.1.0(@types/react-dom@18.3.6(@types/react@18.3.20))(@types/react@18.3.20)(react-dom@19.0.0-rc-45804af1-20241021(react@19.0.0-rc-45804af1-20241021))(react@19.0.0-rc-45804af1-20241021)
      '@radix-ui/react-roving-focus': 1.1.7(@types/react-dom@18.3.6(@types/react@18.3.20))(@types/react@18.3.20)(react-dom@19.0.0-rc-45804af1-20241021(react@19.0.0-rc-45804af1-20241021))(react@19.0.0-rc-45804af1-20241021)
      '@radix-ui/react-use-controllable-state': 1.2.2(@types/react@18.3.20)(react@19.0.0-rc-45804af1-20241021)
      react: 19.0.0-rc-45804af1-20241021
      react-dom: 19.0.0-rc-45804af1-20241021(react@19.0.0-rc-45804af1-20241021)
    optionalDependencies:
      '@types/react': 18.3.20
      '@types/react-dom': 18.3.6(@types/react@18.3.20)

  '@radix-ui/react-toggle-group@1.1.7(@types/react-dom@18.3.6(@types/react@18.3.20))(@types/react@18.3.20)(react-dom@19.0.0-rc-45804af1-20241021(react@19.0.0-rc-45804af1-20241021))(react@19.0.0-rc-45804af1-20241021)':
    dependencies:
      '@radix-ui/primitive': 1.1.2
      '@radix-ui/react-context': 1.1.2(@types/react@18.3.20)(react@19.0.0-rc-45804af1-20241021)
      '@radix-ui/react-direction': 1.1.1(@types/react@18.3.20)(react@19.0.0-rc-45804af1-20241021)
      '@radix-ui/react-primitive': 2.1.0(@types/react-dom@18.3.6(@types/react@18.3.20))(@types/react@18.3.20)(react-dom@19.0.0-rc-45804af1-20241021(react@19.0.0-rc-45804af1-20241021))(react@19.0.0-rc-45804af1-20241021)
      '@radix-ui/react-roving-focus': 1.1.7(@types/react-dom@18.3.6(@types/react@18.3.20))(@types/react@18.3.20)(react-dom@19.0.0-rc-45804af1-20241021(react@19.0.0-rc-45804af1-20241021))(react@19.0.0-rc-45804af1-20241021)
      '@radix-ui/react-toggle': 1.1.6(@types/react-dom@18.3.6(@types/react@18.3.20))(@types/react@18.3.20)(react-dom@19.0.0-rc-45804af1-20241021(react@19.0.0-rc-45804af1-20241021))(react@19.0.0-rc-45804af1-20241021)
      '@radix-ui/react-use-controllable-state': 1.2.2(@types/react@18.3.20)(react@19.0.0-rc-45804af1-20241021)
      react: 19.0.0-rc-45804af1-20241021
      react-dom: 19.0.0-rc-45804af1-20241021(react@19.0.0-rc-45804af1-20241021)
    optionalDependencies:
      '@types/react': 18.3.20
      '@types/react-dom': 18.3.6(@types/react@18.3.20)

  '@radix-ui/react-toggle@1.1.6(@types/react-dom@18.3.6(@types/react@18.3.20))(@types/react@18.3.20)(react-dom@19.0.0-rc-45804af1-20241021(react@19.0.0-rc-45804af1-20241021))(react@19.0.0-rc-45804af1-20241021)':
    dependencies:
      '@radix-ui/primitive': 1.1.2
      '@radix-ui/react-primitive': 2.1.0(@types/react-dom@18.3.6(@types/react@18.3.20))(@types/react@18.3.20)(react-dom@19.0.0-rc-45804af1-20241021(react@19.0.0-rc-45804af1-20241021))(react@19.0.0-rc-45804af1-20241021)
      '@radix-ui/react-use-controllable-state': 1.2.2(@types/react@18.3.20)(react@19.0.0-rc-45804af1-20241021)
      react: 19.0.0-rc-45804af1-20241021
      react-dom: 19.0.0-rc-45804af1-20241021(react@19.0.0-rc-45804af1-20241021)
    optionalDependencies:
      '@types/react': 18.3.20
      '@types/react-dom': 18.3.6(@types/react@18.3.20)

  '@radix-ui/react-tooltip@1.2.4(@types/react-dom@18.3.6(@types/react@18.3.20))(@types/react@18.3.20)(react-dom@19.0.0-rc-45804af1-20241021(react@19.0.0-rc-45804af1-20241021))(react@19.0.0-rc-45804af1-20241021)':
    dependencies:
      '@radix-ui/primitive': 1.1.2
      '@radix-ui/react-compose-refs': 1.1.2(@types/react@18.3.20)(react@19.0.0-rc-45804af1-20241021)
      '@radix-ui/react-context': 1.1.2(@types/react@18.3.20)(react@19.0.0-rc-45804af1-20241021)
      '@radix-ui/react-dismissable-layer': 1.1.7(@types/react-dom@18.3.6(@types/react@18.3.20))(@types/react@18.3.20)(react-dom@19.0.0-rc-45804af1-20241021(react@19.0.0-rc-45804af1-20241021))(react@19.0.0-rc-45804af1-20241021)
      '@radix-ui/react-id': 1.1.1(@types/react@18.3.20)(react@19.0.0-rc-45804af1-20241021)
      '@radix-ui/react-popper': 1.2.4(@types/react-dom@18.3.6(@types/react@18.3.20))(@types/react@18.3.20)(react-dom@19.0.0-rc-45804af1-20241021(react@19.0.0-rc-45804af1-20241021))(react@19.0.0-rc-45804af1-20241021)
      '@radix-ui/react-portal': 1.1.6(@types/react-dom@18.3.6(@types/react@18.3.20))(@types/react@18.3.20)(react-dom@19.0.0-rc-45804af1-20241021(react@19.0.0-rc-45804af1-20241021))(react@19.0.0-rc-45804af1-20241021)
      '@radix-ui/react-presence': 1.1.4(@types/react-dom@18.3.6(@types/react@18.3.20))(@types/react@18.3.20)(react-dom@19.0.0-rc-45804af1-20241021(react@19.0.0-rc-45804af1-20241021))(react@19.0.0-rc-45804af1-20241021)
      '@radix-ui/react-primitive': 2.1.0(@types/react-dom@18.3.6(@types/react@18.3.20))(@types/react@18.3.20)(react-dom@19.0.0-rc-45804af1-20241021(react@19.0.0-rc-45804af1-20241021))(react@19.0.0-rc-45804af1-20241021)
      '@radix-ui/react-slot': 1.2.0(@types/react@18.3.20)(react@19.0.0-rc-45804af1-20241021)
      '@radix-ui/react-use-controllable-state': 1.2.2(@types/react@18.3.20)(react@19.0.0-rc-45804af1-20241021)
      '@radix-ui/react-visually-hidden': 1.2.0(@types/react-dom@18.3.6(@types/react@18.3.20))(@types/react@18.3.20)(react-dom@19.0.0-rc-45804af1-20241021(react@19.0.0-rc-45804af1-20241021))(react@19.0.0-rc-45804af1-20241021)
      react: 19.0.0-rc-45804af1-20241021
      react-dom: 19.0.0-rc-45804af1-20241021(react@19.0.0-rc-45804af1-20241021)
    optionalDependencies:
      '@types/react': 18.3.20
      '@types/react-dom': 18.3.6(@types/react@18.3.20)

  '@radix-ui/react-use-callback-ref@1.1.1(@types/react@18.3.20)(react@19.0.0-rc-45804af1-20241021)':
    dependencies:
      react: 19.0.0-rc-45804af1-20241021
    optionalDependencies:
      '@types/react': 18.3.20

  '@radix-ui/react-use-controllable-state@1.2.2(@types/react@18.3.20)(react@19.0.0-rc-45804af1-20241021)':
    dependencies:
      '@radix-ui/react-use-effect-event': 0.0.2(@types/react@18.3.20)(react@19.0.0-rc-45804af1-20241021)
      '@radix-ui/react-use-layout-effect': 1.1.1(@types/react@18.3.20)(react@19.0.0-rc-45804af1-20241021)
      react: 19.0.0-rc-45804af1-20241021
    optionalDependencies:
      '@types/react': 18.3.20

  '@radix-ui/react-use-effect-event@0.0.2(@types/react@18.3.20)(react@19.0.0-rc-45804af1-20241021)':
    dependencies:
      '@radix-ui/react-use-layout-effect': 1.1.1(@types/react@18.3.20)(react@19.0.0-rc-45804af1-20241021)
      react: 19.0.0-rc-45804af1-20241021
    optionalDependencies:
      '@types/react': 18.3.20

  '@radix-ui/react-use-escape-keydown@1.1.1(@types/react@18.3.20)(react@19.0.0-rc-45804af1-20241021)':
    dependencies:
      '@radix-ui/react-use-callback-ref': 1.1.1(@types/react@18.3.20)(react@19.0.0-rc-45804af1-20241021)
      react: 19.0.0-rc-45804af1-20241021
    optionalDependencies:
      '@types/react': 18.3.20

  '@radix-ui/react-use-layout-effect@1.1.1(@types/react@18.3.20)(react@19.0.0-rc-45804af1-20241021)':
    dependencies:
      react: 19.0.0-rc-45804af1-20241021
    optionalDependencies:
      '@types/react': 18.3.20

  '@radix-ui/react-use-previous@1.1.1(@types/react@18.3.20)(react@19.0.0-rc-45804af1-20241021)':
    dependencies:
      react: 19.0.0-rc-45804af1-20241021
    optionalDependencies:
      '@types/react': 18.3.20

  '@radix-ui/react-use-rect@1.1.1(@types/react@18.3.20)(react@19.0.0-rc-45804af1-20241021)':
    dependencies:
      '@radix-ui/rect': 1.1.1
      react: 19.0.0-rc-45804af1-20241021
    optionalDependencies:
      '@types/react': 18.3.20

  '@radix-ui/react-use-size@1.1.1(@types/react@18.3.20)(react@19.0.0-rc-45804af1-20241021)':
    dependencies:
      '@radix-ui/react-use-layout-effect': 1.1.1(@types/react@18.3.20)(react@19.0.0-rc-45804af1-20241021)
      react: 19.0.0-rc-45804af1-20241021
    optionalDependencies:
      '@types/react': 18.3.20

  '@radix-ui/react-visually-hidden@1.2.0(@types/react-dom@18.3.6(@types/react@18.3.20))(@types/react@18.3.20)(react-dom@19.0.0-rc-45804af1-20241021(react@19.0.0-rc-45804af1-20241021))(react@19.0.0-rc-45804af1-20241021)':
    dependencies:
      '@radix-ui/react-primitive': 2.1.0(@types/react-dom@18.3.6(@types/react@18.3.20))(@types/react@18.3.20)(react-dom@19.0.0-rc-45804af1-20241021(react@19.0.0-rc-45804af1-20241021))(react@19.0.0-rc-45804af1-20241021)
      react: 19.0.0-rc-45804af1-20241021
      react-dom: 19.0.0-rc-45804af1-20241021(react@19.0.0-rc-45804af1-20241021)
    optionalDependencies:
      '@types/react': 18.3.20
      '@types/react-dom': 18.3.6(@types/react@18.3.20)

  '@radix-ui/rect@1.1.1': {}

  '@react-email/render@1.0.6(react-dom@19.0.0-rc-45804af1-20241021(react@19.0.0-rc-45804af1-20241021))(react@19.0.0-rc-45804af1-20241021)':
    dependencies:
      html-to-text: 9.0.5
      prettier: 3.5.3
      react: 19.0.0-rc-45804af1-20241021
      react-dom: 19.0.0-rc-45804af1-20241021(react@19.0.0-rc-45804af1-20241021)
      react-promise-suspense: 0.3.4

  '@resvg/resvg-wasm@2.4.0': {}

  '@rtsao/scc@1.1.0': {}

  '@rushstack/eslint-patch@1.11.0': {}

  '@selderee/plugin-htmlparser2@0.11.0':
    dependencies:
      domhandler: 5.0.3
      selderee: 0.11.0

  '@shuding/opentype.js@1.4.0-beta.0':
    dependencies:
      fflate: 0.7.4
      string.prototype.codepointat: 0.2.1

  '@simplewebauthn/browser@13.1.0': {}

  '@simplewebauthn/server@13.1.1':
    dependencies:
      '@hexagon/base64': 1.1.28
      '@levischuck/tiny-cbor': 0.2.11
      '@peculiar/asn1-android': 2.3.16
      '@peculiar/asn1-ecc': 2.3.15
      '@peculiar/asn1-rsa': 2.3.15
      '@peculiar/asn1-schema': 2.3.15
      '@peculiar/asn1-x509': 2.3.15

  '@sindresorhus/is@4.6.0': {}

  '@swc/counter@0.1.3': {}

  '@swc/helpers@0.5.15':
    dependencies:
      tslib: 2.8.1

  '@tailwindcss/typography@0.5.16(tailwindcss@3.4.17)':
    dependencies:
      lodash.castarray: 4.4.0
      lodash.isplainobject: 4.0.6
      lodash.merge: 4.6.2
      postcss-selector-parser: 6.0.10
      tailwindcss: 3.4.17

  '@tavily/core@0.3.7':
    dependencies:
      axios: 1.9.0
      https-proxy-agent: 7.0.6
      js-tiktoken: 1.0.20
    transitivePeerDependencies:
      - debug
      - supports-color

  '@tybys/wasm-util@0.9.0':
    dependencies:
      tslib: 2.8.1
    optional: true

  '@types/d3-scale@4.0.9':
    dependencies:
      '@types/d3-time': 3.0.4

  '@types/d3-time@3.0.4': {}

  '@types/debug@4.1.12':
    dependencies:
      '@types/ms': 2.1.0

  '@types/diff-match-patch@1.0.36': {}

  '@types/diff@7.0.2': {}

  '@types/estree-jsx@1.0.5':
    dependencies:
      '@types/estree': 1.0.7

  '@types/estree@1.0.7': {}

  '@types/hast@3.0.4':
    dependencies:
      '@types/unist': 3.0.3

  '@types/json5@0.0.29': {}

  '@types/linkify-it@5.0.0': {}

  '@types/lodash.debounce@4.0.9':
    dependencies:
      '@types/lodash': 4.17.16

  '@types/lodash@4.17.16': {}

  '@types/markdown-it@14.1.2':
    dependencies:
      '@types/linkify-it': 5.0.0
      '@types/mdurl': 2.0.0

  '@types/marked@6.0.0':
    dependencies:
      marked: 15.0.11

  '@types/mdast@4.0.4':
    dependencies:
      '@types/unist': 3.0.3

  '@types/mdurl@2.0.0': {}

  '@types/ms@2.1.0': {}

  '@types/node@20.17.31':
    dependencies:
      undici-types: 6.19.8

  '@types/node@22.15.2':
    dependencies:
      undici-types: 6.21.0

  '@types/papaparse@5.3.15':
    dependencies:
      '@types/node': 22.15.2

  '@types/pdf-parse@1.1.5':
    dependencies:
      '@types/node': 22.15.2

  '@types/pg@8.11.14':
    dependencies:
      '@types/node': 22.15.2
      pg-protocol: 1.9.5
      pg-types: 4.0.2

  '@types/prop-types@15.7.14': {}

  '@types/react-color@3.0.13(@types/react@18.3.20)':
    dependencies:
      '@types/react': 18.3.20
      '@types/reactcss': 1.2.13(@types/react@18.3.20)

  '@types/react-dom@18.3.6(@types/react@18.3.20)':
    dependencies:
      '@types/react': 18.3.20

  '@types/react-mentions@4.4.1':
    dependencies:
      '@types/react': 18.3.20

  '@types/react@18.3.20':
    dependencies:
      '@types/prop-types': 15.7.14
      csstype: 3.1.3

  '@types/reactcss@1.2.13(@types/react@18.3.20)':
    dependencies:
      '@types/react': 18.3.20

  '@types/unist@2.0.11': {}

  '@types/unist@3.0.3': {}

  '@typescript-eslint/parser@7.2.0(eslint@8.57.1)(typescript@5.8.3)':
    dependencies:
      '@typescript-eslint/scope-manager': 7.2.0
      '@typescript-eslint/types': 7.2.0
      '@typescript-eslint/typescript-estree': 7.2.0(typescript@5.8.3)
      '@typescript-eslint/visitor-keys': 7.2.0
      debug: 4.4.0
      eslint: 8.57.1
    optionalDependencies:
      typescript: 5.8.3
    transitivePeerDependencies:
      - supports-color

  '@typescript-eslint/scope-manager@7.2.0':
    dependencies:
      '@typescript-eslint/types': 7.2.0
      '@typescript-eslint/visitor-keys': 7.2.0

  '@typescript-eslint/types@7.2.0': {}

  '@typescript-eslint/typescript-estree@7.2.0(typescript@5.8.3)':
    dependencies:
      '@typescript-eslint/types': 7.2.0
      '@typescript-eslint/visitor-keys': 7.2.0
      debug: 4.4.0
      globby: 11.1.0
      is-glob: 4.0.3
      minimatch: 9.0.3
      semver: 7.7.1
      ts-api-utils: 1.4.3(typescript@5.8.3)
    optionalDependencies:
      typescript: 5.8.3
    transitivePeerDependencies:
      - supports-color

  '@typescript-eslint/visitor-keys@7.2.0':
    dependencies:
      '@typescript-eslint/types': 7.2.0
      eslint-visitor-keys: 3.4.3

  '@ungap/structured-clone@1.3.0': {}

  '@unrs/resolver-binding-darwin-arm64@1.7.0':
    optional: true

  '@unrs/resolver-binding-darwin-x64@1.7.0':
    optional: true

  '@unrs/resolver-binding-freebsd-x64@1.7.0':
    optional: true

  '@unrs/resolver-binding-linux-arm-gnueabihf@1.7.0':
    optional: true

  '@unrs/resolver-binding-linux-arm-musleabihf@1.7.0':
    optional: true

  '@unrs/resolver-binding-linux-arm64-gnu@1.7.0':
    optional: true

  '@unrs/resolver-binding-linux-arm64-musl@1.7.0':
    optional: true

  '@unrs/resolver-binding-linux-ppc64-gnu@1.7.0':
    optional: true

  '@unrs/resolver-binding-linux-riscv64-gnu@1.7.0':
    optional: true

  '@unrs/resolver-binding-linux-riscv64-musl@1.7.0':
    optional: true

  '@unrs/resolver-binding-linux-s390x-gnu@1.7.0':
    optional: true

  '@unrs/resolver-binding-linux-x64-gnu@1.7.0':
    optional: true

  '@unrs/resolver-binding-linux-x64-musl@1.7.0':
    optional: true

  '@unrs/resolver-binding-wasm32-wasi@1.7.0':
    dependencies:
      '@napi-rs/wasm-runtime': 0.2.9
    optional: true

  '@unrs/resolver-binding-win32-arm64-msvc@1.7.0':
    optional: true

  '@unrs/resolver-binding-win32-ia32-msvc@1.7.0':
    optional: true

  '@unrs/resolver-binding-win32-x64-msvc@1.7.0':
    optional: true

  '@vercel/analytics@1.5.0(next@15.2.2-canary.1(@opentelemetry/api@1.9.0)(@playwright/test@1.52.0)(react-dom@19.0.0-rc-45804af1-20241021(react@19.0.0-rc-45804af1-20241021))(react@19.0.0-rc-45804af1-20241021))(react@19.0.0-rc-45804af1-20241021)':
    optionalDependencies:
      next: 15.2.2-canary.1(@opentelemetry/api@1.9.0)(@playwright/test@1.52.0)(react-dom@19.0.0-rc-45804af1-20241021(react@19.0.0-rc-45804af1-20241021))(react@19.0.0-rc-45804af1-20241021)
      react: 19.0.0-rc-45804af1-20241021

  '@vercel/og@0.6.8':
    dependencies:
      '@resvg/resvg-wasm': 2.4.0
      satori: 0.12.2
      yoga-wasm-web: 0.3.3

  acorn-jsx@5.3.2(acorn@8.14.1):
    dependencies:
      acorn: 8.14.1

  acorn@8.14.1: {}

  agent-base@7.1.3: {}

  ai@4.1.50(react@19.0.0-rc-45804af1-20241021)(zod@3.24.3):
    dependencies:
      '@ai-sdk/provider': 1.1.3
      '@ai-sdk/provider-utils': 2.1.10(zod@3.24.3)
      '@ai-sdk/react': 1.1.20(react@19.0.0-rc-45804af1-20241021)(zod@3.24.3)
      '@ai-sdk/ui-utils': 1.2.8(zod@3.24.3)
      '@opentelemetry/api': 1.9.0
      jsondiffpatch: 0.6.0
    optionalDependencies:
      react: 19.0.0-rc-45804af1-20241021
      zod: 3.24.3

  ajv@6.12.6:
    dependencies:
      fast-deep-equal: 3.1.3
      fast-json-stable-stringify: 2.1.0
      json-schema-traverse: 0.4.1
      uri-js: 4.4.1

  ansi-regex@5.0.1: {}

  ansi-regex@6.1.0: {}

  ansi-styles@4.3.0:
    dependencies:
      color-convert: 2.0.1

  ansi-styles@6.2.1: {}

  any-promise@1.3.0: {}

  anymatch@3.1.3:
    dependencies:
      normalize-path: 3.0.0
      picomatch: 2.3.1

  arg@5.0.2: {}

  argparse@2.0.1: {}

  aria-hidden@1.2.4:
    dependencies:
      tslib: 2.8.1

  aria-query@5.3.2: {}

  array-buffer-byte-length@1.0.2:
    dependencies:
      call-bound: 1.0.4
      is-array-buffer: 3.0.5

  array-includes@3.1.8:
    dependencies:
      call-bind: 1.0.8
      define-properties: 1.2.1
      es-abstract: 1.23.9
      es-object-atoms: 1.1.1
      get-intrinsic: 1.3.0
      is-string: 1.1.1

  array-union@2.1.0: {}

  array.prototype.findlast@1.2.5:
    dependencies:
      call-bind: 1.0.8
      define-properties: 1.2.1
      es-abstract: 1.23.9
      es-errors: 1.3.0
      es-object-atoms: 1.1.1
      es-shim-unscopables: 1.1.0

  array.prototype.findlastindex@1.2.6:
    dependencies:
      call-bind: 1.0.8
      call-bound: 1.0.4
      define-properties: 1.2.1
      es-abstract: 1.23.9
      es-errors: 1.3.0
      es-object-atoms: 1.1.1
      es-shim-unscopables: 1.1.0

  array.prototype.flat@1.3.3:
    dependencies:
      call-bind: 1.0.8
      define-properties: 1.2.1
      es-abstract: 1.23.9
      es-shim-unscopables: 1.1.0

  array.prototype.flatmap@1.3.3:
    dependencies:
      call-bind: 1.0.8
      define-properties: 1.2.1
      es-abstract: 1.23.9
      es-shim-unscopables: 1.1.0

  array.prototype.tosorted@1.1.4:
    dependencies:
      call-bind: 1.0.8
      define-properties: 1.2.1
      es-abstract: 1.23.9
      es-errors: 1.3.0
      es-shim-unscopables: 1.1.0

  arraybuffer.prototype.slice@1.0.4:
    dependencies:
      array-buffer-byte-length: 1.0.2
      call-bind: 1.0.8
      define-properties: 1.2.1
      es-abstract: 1.23.9
      es-errors: 1.3.0
      get-intrinsic: 1.3.0
      is-array-buffer: 3.0.5

  asn1js@3.0.6:
    dependencies:
      pvtsutils: 1.3.6
      pvutils: 1.1.3
      tslib: 2.8.1

  ast-types-flow@0.0.8: {}

  async-function@1.0.0: {}

  asynckit@0.4.0: {}

  autoprefixer@10.4.21(postcss@8.5.3):
    dependencies:
      browserslist: 4.24.4
      caniuse-lite: 1.0.30001715
      fraction.js: 4.3.7
      normalize-range: 0.1.2
      picocolors: 1.1.1
      postcss: 8.5.3
      postcss-value-parser: 4.2.0

  available-typed-arrays@1.0.7:
    dependencies:
      possible-typed-array-names: 1.1.0

  axe-core@4.10.3: {}

  axios@1.9.0:
    dependencies:
      follow-redirects: 1.15.9
      form-data: 4.0.2
      proxy-from-env: 1.1.0
    transitivePeerDependencies:
      - debug

  axobject-query@4.1.0: {}

  bail@2.0.2: {}

  balanced-match@1.0.2: {}

  base64-js@0.0.8: {}

  base64-js@1.5.1: {}

  bcrypt-ts@5.0.3: {}

  better-auth@1.2.7:
    dependencies:
      '@better-auth/utils': 0.2.4
      '@better-fetch/fetch': 1.1.18
      '@noble/ciphers': 0.6.0
      '@noble/hashes': 1.8.0
      '@simplewebauthn/browser': 13.1.0
      '@simplewebauthn/server': 13.1.1
      better-call: 1.0.9
      defu: 6.1.4
      jose: 5.10.0
      kysely: 0.27.6
      nanostores: 0.11.4
      zod: 3.24.3

  better-call@1.0.9:
    dependencies:
      '@better-fetch/fetch': 1.1.18
      rou3: 0.5.1
      set-cookie-parser: 2.7.1
      uncrypto: 0.1.3

  binary-extensions@2.3.0: {}

  brace-expansion@1.1.11:
    dependencies:
      balanced-match: 1.0.2
      concat-map: 0.0.1

  brace-expansion@2.0.1:
    dependencies:
      balanced-match: 1.0.2

  braces@3.0.3:
    dependencies:
      fill-range: 7.1.1

  browserslist@4.24.4:
    dependencies:
      caniuse-lite: 1.0.30001715
      electron-to-chromium: 1.5.142
      node-releases: 2.0.19
      update-browserslist-db: 1.1.3(browserslist@4.24.4)

  buffer-from@1.1.2: {}

  busboy@1.6.0:
    dependencies:
      streamsearch: 1.1.0

  call-bind-apply-helpers@1.0.2:
    dependencies:
      es-errors: 1.3.0
      function-bind: 1.1.2

  call-bind@1.0.8:
    dependencies:
      call-bind-apply-helpers: 1.0.2
      es-define-property: 1.0.1
      get-intrinsic: 1.3.0
      set-function-length: 1.2.2

  call-bound@1.0.4:
    dependencies:
      call-bind-apply-helpers: 1.0.2
      get-intrinsic: 1.3.0

  callsites@3.1.0: {}

  camelcase-css@2.0.1: {}

  camelize@1.0.1: {}

  caniuse-lite@1.0.30001715: {}

  ccount@2.0.1: {}

  chalk@4.1.2:
    dependencies:
      ansi-styles: 4.3.0
      supports-color: 7.2.0

  chalk@5.4.1: {}

  char-regex@1.0.2: {}

  character-entities-html4@2.1.0: {}

  character-entities-legacy@3.0.0: {}

  character-entities@2.0.2: {}

  character-reference-invalid@2.0.1: {}

  chokidar@3.6.0:
    dependencies:
      anymatch: 3.1.3
      braces: 3.0.3
      glob-parent: 5.1.2
      is-binary-path: 2.1.0
      is-glob: 4.0.3
      normalize-path: 3.0.0
      readdirp: 3.6.0
    optionalDependencies:
      fsevents: 2.3.3

  class-variance-authority@0.7.1:
    dependencies:
      clsx: 2.1.1

  classnames@2.5.1: {}

  client-only@0.0.1: {}

  clsx@2.1.1: {}

  color-convert@2.0.1:
    dependencies:
      color-name: 1.1.4

  color-name@1.1.4: {}

  color-string@1.9.1:
    dependencies:
      color-name: 1.1.4
      simple-swizzle: 0.2.2
    optional: true

  color@4.2.3:
    dependencies:
      color-convert: 2.0.1
      color-string: 1.9.1
    optional: true

  combined-stream@1.0.8:
    dependencies:
      delayed-stream: 1.0.0

  comma-separated-tokens@2.0.3: {}

  commander@4.1.1: {}

  concat-map@0.0.1: {}

  core-js@3.42.0: {}

  crelt@1.0.6: {}

  cross-spawn@7.0.6:
    dependencies:
      path-key: 3.1.1
      shebang-command: 2.0.0
      which: 2.0.2

  css-background-parser@0.1.0: {}

  css-box-shadow@1.0.0-3: {}

  css-color-keywords@1.0.0: {}

  css-gradient-parser@0.0.16: {}

  css-to-react-native@3.2.0:
    dependencies:
      camelize: 1.0.1
      css-color-keywords: 1.0.0
      postcss-value-parser: 4.2.0

  cssesc@3.0.0: {}

  csstype@3.1.3: {}

  damerau-levenshtein@1.0.8: {}

  data-view-buffer@1.0.2:
    dependencies:
      call-bound: 1.0.4
      es-errors: 1.3.0
      is-data-view: 1.0.2

  data-view-byte-length@1.0.2:
    dependencies:
      call-bound: 1.0.4
      es-errors: 1.3.0
      is-data-view: 1.0.2

  data-view-byte-offset@1.0.1:
    dependencies:
      call-bound: 1.0.4
      es-errors: 1.3.0
      is-data-view: 1.0.2

  date-fns@4.1.0: {}

  debug@3.2.7:
    dependencies:
      ms: 2.1.3

  debug@4.4.0:
    dependencies:
      ms: 2.1.3

  decode-named-character-reference@1.1.0:
    dependencies:
      character-entities: 2.0.2

  deep-is@0.1.4: {}

  deepmerge@4.3.1: {}

  define-data-property@1.1.4:
    dependencies:
      es-define-property: 1.0.1
      es-errors: 1.3.0
      gopd: 1.2.0

  define-properties@1.2.1:
    dependencies:
      define-data-property: 1.1.4
      has-property-descriptors: 1.0.2
      object-keys: 1.1.1

  defu@6.1.4: {}

  delayed-stream@1.0.0: {}

  dequal@2.0.3: {}

  detect-libc@2.0.4:
    optional: true

  detect-node-es@1.1.0: {}

  devlop@1.1.0:
    dependencies:
      dequal: 2.0.3

  didyoumean@1.2.2: {}

  diff-match-patch@1.0.5: {}

  diff@7.0.0: {}

  dir-glob@3.0.1:
    dependencies:
      path-type: 4.0.0

  dlv@1.1.3: {}

  doctrine@2.1.0:
    dependencies:
      esutils: 2.0.3

  doctrine@3.0.0:
    dependencies:
      esutils: 2.0.3

  dom-serializer@2.0.0:
    dependencies:
      domelementtype: 2.3.0
      domhandler: 5.0.3
      entities: 4.5.0

  domelementtype@2.3.0: {}

  domhandler@5.0.3:
    dependencies:
      domelementtype: 2.3.0

  domutils@3.2.2:
    dependencies:
      dom-serializer: 2.0.0
      domelementtype: 2.3.0
      domhandler: 5.0.3

  dotenv-cli@8.0.0:
    dependencies:
      cross-spawn: 7.0.6
      dotenv: 16.5.0
      dotenv-expand: 10.0.0
      minimist: 1.2.8

  dotenv-expand@10.0.0: {}

  dotenv@16.5.0: {}

  drizzle-kit@0.25.0:
    dependencies:
      '@drizzle-team/brocli': 0.10.2
      '@esbuild-kit/esm-loader': 2.6.5
      esbuild: 0.19.12
      esbuild-register: 3.6.0(esbuild@0.19.12)
    transitivePeerDependencies:
      - supports-color

  drizzle-orm@0.34.1(@opentelemetry/api@1.9.0)(@types/pg@8.11.14)(@types/react@18.3.20)(kysely@0.27.6)(postgres@3.4.5)(react@19.0.0-rc-45804af1-20241021):
    optionalDependencies:
      '@opentelemetry/api': 1.9.0
      '@types/pg': 8.11.14
      '@types/react': 18.3.20
      kysely: 0.27.6
      postgres: 3.4.5
      react: 19.0.0-rc-45804af1-20241021

  dunder-proto@1.0.1:
    dependencies:
      call-bind-apply-helpers: 1.0.2
      es-errors: 1.3.0
      gopd: 1.2.0

  eastasianwidth@0.2.0: {}

  electron-to-chromium@1.5.142: {}

  emoji-regex@10.4.0: {}

  emoji-regex@8.0.0: {}

  emoji-regex@9.2.2: {}

  emojilib@2.4.0: {}

<<<<<<< HEAD
  entities@3.0.1: {}

=======
>>>>>>> 0bb24716
  entities@4.5.0: {}

  es-abstract@1.23.9:
    dependencies:
      array-buffer-byte-length: 1.0.2
      arraybuffer.prototype.slice: 1.0.4
      available-typed-arrays: 1.0.7
      call-bind: 1.0.8
      call-bound: 1.0.4
      data-view-buffer: 1.0.2
      data-view-byte-length: 1.0.2
      data-view-byte-offset: 1.0.1
      es-define-property: 1.0.1
      es-errors: 1.3.0
      es-object-atoms: 1.1.1
      es-set-tostringtag: 2.1.0
      es-to-primitive: 1.3.0
      function.prototype.name: 1.1.8
      get-intrinsic: 1.3.0
      get-proto: 1.0.1
      get-symbol-description: 1.1.0
      globalthis: 1.0.4
      gopd: 1.2.0
      has-property-descriptors: 1.0.2
      has-proto: 1.2.0
      has-symbols: 1.1.0
      hasown: 2.0.2
      internal-slot: 1.1.0
      is-array-buffer: 3.0.5
      is-callable: 1.2.7
      is-data-view: 1.0.2
      is-regex: 1.2.1
      is-shared-array-buffer: 1.0.4
      is-string: 1.1.1
      is-typed-array: 1.1.15
      is-weakref: 1.1.1
      math-intrinsics: 1.1.0
      object-inspect: 1.13.4
      object-keys: 1.1.1
      object.assign: 4.1.7
      own-keys: 1.0.1
      regexp.prototype.flags: 1.5.4
      safe-array-concat: 1.1.3
      safe-push-apply: 1.0.0
      safe-regex-test: 1.1.0
      set-proto: 1.0.0
      string.prototype.trim: 1.2.10
      string.prototype.trimend: 1.0.9
      string.prototype.trimstart: 1.0.8
      typed-array-buffer: 1.0.3
      typed-array-byte-length: 1.0.3
      typed-array-byte-offset: 1.0.4
      typed-array-length: 1.0.7
      unbox-primitive: 1.1.0
      which-typed-array: 1.1.19

  es-define-property@1.0.1: {}

  es-errors@1.3.0: {}

  es-iterator-helpers@1.2.1:
    dependencies:
      call-bind: 1.0.8
      call-bound: 1.0.4
      define-properties: 1.2.1
      es-abstract: 1.23.9
      es-errors: 1.3.0
      es-set-tostringtag: 2.1.0
      function-bind: 1.1.2
      get-intrinsic: 1.3.0
      globalthis: 1.0.4
      gopd: 1.2.0
      has-property-descriptors: 1.0.2
      has-proto: 1.2.0
      has-symbols: 1.1.0
      internal-slot: 1.1.0
      iterator.prototype: 1.1.5
      safe-array-concat: 1.1.3

  es-object-atoms@1.1.1:
    dependencies:
      es-errors: 1.3.0

  es-set-tostringtag@2.1.0:
    dependencies:
      es-errors: 1.3.0
      get-intrinsic: 1.3.0
      has-tostringtag: 1.0.2
      hasown: 2.0.2

  es-shim-unscopables@1.1.0:
    dependencies:
      hasown: 2.0.2

  es-to-primitive@1.3.0:
    dependencies:
      is-callable: 1.2.7
      is-date-object: 1.1.0
      is-symbol: 1.1.1

  esbuild-register@3.6.0(esbuild@0.19.12):
    dependencies:
      debug: 4.4.0
      esbuild: 0.19.12
    transitivePeerDependencies:
      - supports-color

  esbuild@0.18.20:
    optionalDependencies:
      '@esbuild/android-arm': 0.18.20
      '@esbuild/android-arm64': 0.18.20
      '@esbuild/android-x64': 0.18.20
      '@esbuild/darwin-arm64': 0.18.20
      '@esbuild/darwin-x64': 0.18.20
      '@esbuild/freebsd-arm64': 0.18.20
      '@esbuild/freebsd-x64': 0.18.20
      '@esbuild/linux-arm': 0.18.20
      '@esbuild/linux-arm64': 0.18.20
      '@esbuild/linux-ia32': 0.18.20
      '@esbuild/linux-loong64': 0.18.20
      '@esbuild/linux-mips64el': 0.18.20
      '@esbuild/linux-ppc64': 0.18.20
      '@esbuild/linux-riscv64': 0.18.20
      '@esbuild/linux-s390x': 0.18.20
      '@esbuild/linux-x64': 0.18.20
      '@esbuild/netbsd-x64': 0.18.20
      '@esbuild/openbsd-x64': 0.18.20
      '@esbuild/sunos-x64': 0.18.20
      '@esbuild/win32-arm64': 0.18.20
      '@esbuild/win32-ia32': 0.18.20
      '@esbuild/win32-x64': 0.18.20

  esbuild@0.19.12:
    optionalDependencies:
      '@esbuild/aix-ppc64': 0.19.12
      '@esbuild/android-arm': 0.19.12
      '@esbuild/android-arm64': 0.19.12
      '@esbuild/android-x64': 0.19.12
      '@esbuild/darwin-arm64': 0.19.12
      '@esbuild/darwin-x64': 0.19.12
      '@esbuild/freebsd-arm64': 0.19.12
      '@esbuild/freebsd-x64': 0.19.12
      '@esbuild/linux-arm': 0.19.12
      '@esbuild/linux-arm64': 0.19.12
      '@esbuild/linux-ia32': 0.19.12
      '@esbuild/linux-loong64': 0.19.12
      '@esbuild/linux-mips64el': 0.19.12
      '@esbuild/linux-ppc64': 0.19.12
      '@esbuild/linux-riscv64': 0.19.12
      '@esbuild/linux-s390x': 0.19.12
      '@esbuild/linux-x64': 0.19.12
      '@esbuild/netbsd-x64': 0.19.12
      '@esbuild/openbsd-x64': 0.19.12
      '@esbuild/sunos-x64': 0.19.12
      '@esbuild/win32-arm64': 0.19.12
      '@esbuild/win32-ia32': 0.19.12
      '@esbuild/win32-x64': 0.19.12

  esbuild@0.25.3:
    optionalDependencies:
      '@esbuild/aix-ppc64': 0.25.3
      '@esbuild/android-arm': 0.25.3
      '@esbuild/android-arm64': 0.25.3
      '@esbuild/android-x64': 0.25.3
      '@esbuild/darwin-arm64': 0.25.3
      '@esbuild/darwin-x64': 0.25.3
      '@esbuild/freebsd-arm64': 0.25.3
      '@esbuild/freebsd-x64': 0.25.3
      '@esbuild/linux-arm': 0.25.3
      '@esbuild/linux-arm64': 0.25.3
      '@esbuild/linux-ia32': 0.25.3
      '@esbuild/linux-loong64': 0.25.3
      '@esbuild/linux-mips64el': 0.25.3
      '@esbuild/linux-ppc64': 0.25.3
      '@esbuild/linux-riscv64': 0.25.3
      '@esbuild/linux-s390x': 0.25.3
      '@esbuild/linux-x64': 0.25.3
      '@esbuild/netbsd-arm64': 0.25.3
      '@esbuild/netbsd-x64': 0.25.3
      '@esbuild/openbsd-arm64': 0.25.3
      '@esbuild/openbsd-x64': 0.25.3
      '@esbuild/sunos-x64': 0.25.3
      '@esbuild/win32-arm64': 0.25.3
      '@esbuild/win32-ia32': 0.25.3
      '@esbuild/win32-x64': 0.25.3

  escalade@3.2.0: {}

  escape-html@1.0.3: {}

  escape-string-regexp@4.0.0: {}

  escape-string-regexp@5.0.0: {}

  eslint-config-next@14.2.5(eslint@8.57.1)(typescript@5.8.3):
    dependencies:
      '@next/eslint-plugin-next': 14.2.5
      '@rushstack/eslint-patch': 1.11.0
      '@typescript-eslint/parser': 7.2.0(eslint@8.57.1)(typescript@5.8.3)
      eslint: 8.57.1
      eslint-import-resolver-node: 0.3.9
      eslint-import-resolver-typescript: 3.10.1(eslint-plugin-import@2.31.0)(eslint@8.57.1)
      eslint-plugin-import: 2.31.0(@typescript-eslint/parser@7.2.0(eslint@8.57.1)(typescript@5.8.3))(eslint-import-resolver-typescript@3.10.1)(eslint@8.57.1)
      eslint-plugin-jsx-a11y: 6.10.2(eslint@8.57.1)
      eslint-plugin-react: 7.37.5(eslint@8.57.1)
      eslint-plugin-react-hooks: 5.0.0-canary-7118f5dd7-20230705(eslint@8.57.1)
    optionalDependencies:
      typescript: 5.8.3
    transitivePeerDependencies:
      - eslint-import-resolver-webpack
      - eslint-plugin-import-x
      - supports-color

  eslint-config-prettier@9.1.0(eslint@8.57.1):
    dependencies:
      eslint: 8.57.1

  eslint-import-resolver-node@0.3.9:
    dependencies:
      debug: 3.2.7
      is-core-module: 2.16.1
      resolve: 1.22.10
    transitivePeerDependencies:
      - supports-color

  eslint-import-resolver-typescript@3.10.1(eslint-plugin-import@2.31.0)(eslint@8.57.1):
    dependencies:
      '@nolyfill/is-core-module': 1.0.39
      debug: 4.4.0
      eslint: 8.57.1
      get-tsconfig: 4.10.0
      is-bun-module: 2.0.0
      stable-hash: 0.0.5
      tinyglobby: 0.2.13
      unrs-resolver: 1.7.0
    optionalDependencies:
      eslint-plugin-import: 2.31.0(@typescript-eslint/parser@7.2.0(eslint@8.57.1)(typescript@5.8.3))(eslint-import-resolver-typescript@3.10.1)(eslint@8.57.1)
    transitivePeerDependencies:
      - supports-color

  eslint-module-utils@2.12.0(@typescript-eslint/parser@7.2.0(eslint@8.57.1)(typescript@5.8.3))(eslint-import-resolver-node@0.3.9)(eslint-import-resolver-typescript@3.10.1(eslint-plugin-import@2.31.0)(eslint@8.57.1))(eslint@8.57.1):
    dependencies:
      debug: 3.2.7
    optionalDependencies:
      '@typescript-eslint/parser': 7.2.0(eslint@8.57.1)(typescript@5.8.3)
      eslint: 8.57.1
      eslint-import-resolver-node: 0.3.9
      eslint-import-resolver-typescript: 3.10.1(eslint-plugin-import@2.31.0)(eslint@8.57.1)
    transitivePeerDependencies:
      - supports-color

  eslint-plugin-import@2.31.0(@typescript-eslint/parser@7.2.0(eslint@8.57.1)(typescript@5.8.3))(eslint-import-resolver-typescript@3.10.1)(eslint@8.57.1):
    dependencies:
      '@rtsao/scc': 1.1.0
      array-includes: 3.1.8
      array.prototype.findlastindex: 1.2.6
      array.prototype.flat: 1.3.3
      array.prototype.flatmap: 1.3.3
      debug: 3.2.7
      doctrine: 2.1.0
      eslint: 8.57.1
      eslint-import-resolver-node: 0.3.9
      eslint-module-utils: 2.12.0(@typescript-eslint/parser@7.2.0(eslint@8.57.1)(typescript@5.8.3))(eslint-import-resolver-node@0.3.9)(eslint-import-resolver-typescript@3.10.1(eslint-plugin-import@2.31.0)(eslint@8.57.1))(eslint@8.57.1)
      hasown: 2.0.2
      is-core-module: 2.16.1
      is-glob: 4.0.3
      minimatch: 3.1.2
      object.fromentries: 2.0.8
      object.groupby: 1.0.3
      object.values: 1.2.1
      semver: 6.3.1
      string.prototype.trimend: 1.0.9
      tsconfig-paths: 3.15.0
    optionalDependencies:
      '@typescript-eslint/parser': 7.2.0(eslint@8.57.1)(typescript@5.8.3)
    transitivePeerDependencies:
      - eslint-import-resolver-typescript
      - eslint-import-resolver-webpack
      - supports-color

  eslint-plugin-jsx-a11y@6.10.2(eslint@8.57.1):
    dependencies:
      aria-query: 5.3.2
      array-includes: 3.1.8
      array.prototype.flatmap: 1.3.3
      ast-types-flow: 0.0.8
      axe-core: 4.10.3
      axobject-query: 4.1.0
      damerau-levenshtein: 1.0.8
      emoji-regex: 9.2.2
      eslint: 8.57.1
      hasown: 2.0.2
      jsx-ast-utils: 3.3.5
      language-tags: 1.0.9
      minimatch: 3.1.2
      object.fromentries: 2.0.8
      safe-regex-test: 1.1.0
      string.prototype.includes: 2.0.1

  eslint-plugin-react-hooks@5.0.0-canary-7118f5dd7-20230705(eslint@8.57.1):
    dependencies:
      eslint: 8.57.1

  eslint-plugin-react@7.37.5(eslint@8.57.1):
    dependencies:
      array-includes: 3.1.8
      array.prototype.findlast: 1.2.5
      array.prototype.flatmap: 1.3.3
      array.prototype.tosorted: 1.1.4
      doctrine: 2.1.0
      es-iterator-helpers: 1.2.1
      eslint: 8.57.1
      estraverse: 5.3.0
      hasown: 2.0.2
      jsx-ast-utils: 3.3.5
      minimatch: 3.1.2
      object.entries: 1.1.9
      object.fromentries: 2.0.8
      object.values: 1.2.1
      prop-types: 15.8.1
      resolve: 2.0.0-next.5
      semver: 6.3.1
      string.prototype.matchall: 4.0.12
      string.prototype.repeat: 1.0.0

  eslint-plugin-tailwindcss@3.18.0(tailwindcss@3.4.17):
    dependencies:
      fast-glob: 3.3.3
      postcss: 8.5.3
      tailwindcss: 3.4.17

  eslint-scope@7.2.2:
    dependencies:
      esrecurse: 4.3.0
      estraverse: 5.3.0

  eslint-visitor-keys@3.4.3: {}

  eslint@8.57.1:
    dependencies:
      '@eslint-community/eslint-utils': 4.6.1(eslint@8.57.1)
      '@eslint-community/regexpp': 4.12.1
      '@eslint/eslintrc': 2.1.4
      '@eslint/js': 8.57.1
      '@humanwhocodes/config-array': 0.13.0
      '@humanwhocodes/module-importer': 1.0.1
      '@nodelib/fs.walk': 1.2.8
      '@ungap/structured-clone': 1.3.0
      ajv: 6.12.6
      chalk: 4.1.2
      cross-spawn: 7.0.6
      debug: 4.4.0
      doctrine: 3.0.0
      escape-string-regexp: 4.0.0
      eslint-scope: 7.2.2
      eslint-visitor-keys: 3.4.3
      espree: 9.6.1
      esquery: 1.6.0
      esutils: 2.0.3
      fast-deep-equal: 3.1.3
      file-entry-cache: 6.0.1
      find-up: 5.0.0
      glob-parent: 6.0.2
      globals: 13.24.0
      graphemer: 1.4.0
      ignore: 5.3.2
      imurmurhash: 0.1.4
      is-glob: 4.0.3
      is-path-inside: 3.0.3
      js-yaml: 4.1.0
      json-stable-stringify-without-jsonify: 1.0.1
      levn: 0.4.1
      lodash.merge: 4.6.2
      minimatch: 3.1.2
      natural-compare: 1.4.0
      optionator: 0.9.4
      strip-ansi: 6.0.1
      text-table: 0.2.0
    transitivePeerDependencies:
      - supports-color

  espree@9.6.1:
    dependencies:
      acorn: 8.14.1
      acorn-jsx: 5.3.2(acorn@8.14.1)
      eslint-visitor-keys: 3.4.3

  esquery@1.6.0:
    dependencies:
      estraverse: 5.3.0

  esrecurse@4.3.0:
    dependencies:
      estraverse: 5.3.0

  estraverse@5.3.0: {}

  estree-util-is-identifier-name@3.0.0: {}

  esutils@2.0.3: {}

  eventsource-parser@3.0.1: {}

  extend@3.0.2: {}

  fast-deep-equal@2.0.1: {}

  fast-deep-equal@3.1.3: {}

  fast-glob@3.3.3:
    dependencies:
      '@nodelib/fs.stat': 2.0.5
      '@nodelib/fs.walk': 1.2.8
      glob-parent: 5.1.2
      merge2: 1.4.1
      micromatch: 4.0.8

  fast-json-stable-stringify@2.1.0: {}

  fast-levenshtein@2.0.6: {}

  fastq@1.19.1:
    dependencies:
      reusify: 1.1.0

  fdir@6.4.4(picomatch@4.0.2):
    optionalDependencies:
      picomatch: 4.0.2

  fflate@0.4.8: {}

  fflate@0.7.4: {}

  file-entry-cache@6.0.1:
    dependencies:
      flat-cache: 3.2.0

  fill-range@7.1.1:
    dependencies:
      to-regex-range: 5.0.1

  find-up@5.0.0:
    dependencies:
      locate-path: 6.0.0
      path-exists: 4.0.0

  flat-cache@3.2.0:
    dependencies:
      flatted: 3.3.3
      keyv: 4.5.4
      rimraf: 3.0.2

  flatted@3.3.3: {}

  follow-redirects@1.15.9: {}

  for-each@0.3.5:
    dependencies:
      is-callable: 1.2.7

  foreground-child@3.3.1:
    dependencies:
      cross-spawn: 7.0.6
      signal-exit: 4.1.0

  form-data@4.0.2:
    dependencies:
      asynckit: 0.4.0
      combined-stream: 1.0.8
      es-set-tostringtag: 2.1.0
      mime-types: 2.1.35

  fraction.js@4.3.7: {}

  framer-motion@11.18.2(react-dom@19.0.0-rc-45804af1-20241021(react@19.0.0-rc-45804af1-20241021))(react@19.0.0-rc-45804af1-20241021):
    dependencies:
      motion-dom: 11.18.1
      motion-utils: 11.18.1
      tslib: 2.8.1
    optionalDependencies:
      react: 19.0.0-rc-45804af1-20241021
      react-dom: 19.0.0-rc-45804af1-20241021(react@19.0.0-rc-45804af1-20241021)

  fs.realpath@1.0.0: {}

  fsevents@2.3.2:
    optional: true

  fsevents@2.3.3:
    optional: true

  function-bind@1.1.2: {}

  function.prototype.name@1.1.8:
    dependencies:
      call-bind: 1.0.8
      call-bound: 1.0.4
      define-properties: 1.2.1
      functions-have-names: 1.2.3
      hasown: 2.0.2
      is-callable: 1.2.7

  functions-have-names@1.2.3: {}

  geist@1.3.1(next@15.2.2-canary.1(@opentelemetry/api@1.9.0)(@playwright/test@1.52.0)(react-dom@19.0.0-rc-45804af1-20241021(react@19.0.0-rc-45804af1-20241021))(react@19.0.0-rc-45804af1-20241021)):
    dependencies:
      next: 15.2.2-canary.1(@opentelemetry/api@1.9.0)(@playwright/test@1.52.0)(react-dom@19.0.0-rc-45804af1-20241021(react@19.0.0-rc-45804af1-20241021))(react@19.0.0-rc-45804af1-20241021)

  get-intrinsic@1.3.0:
    dependencies:
      call-bind-apply-helpers: 1.0.2
      es-define-property: 1.0.1
      es-errors: 1.3.0
      es-object-atoms: 1.1.1
      function-bind: 1.1.2
      get-proto: 1.0.1
      gopd: 1.2.0
      has-symbols: 1.1.0
      hasown: 2.0.2
      math-intrinsics: 1.1.0

  get-nonce@1.0.1: {}

  get-proto@1.0.1:
    dependencies:
      dunder-proto: 1.0.1
      es-object-atoms: 1.1.1

  get-symbol-description@1.1.0:
    dependencies:
      call-bound: 1.0.4
      es-errors: 1.3.0
      get-intrinsic: 1.3.0

  get-tsconfig@4.10.0:
    dependencies:
      resolve-pkg-maps: 1.0.0

  glob-parent@5.1.2:
    dependencies:
      is-glob: 4.0.3

  glob-parent@6.0.2:
    dependencies:
      is-glob: 4.0.3

  glob@10.3.10:
    dependencies:
      foreground-child: 3.3.1
      jackspeak: 2.3.6
      minimatch: 9.0.5
      minipass: 7.1.2
      path-scurry: 1.11.1

  glob@10.4.5:
    dependencies:
      foreground-child: 3.3.1
      jackspeak: 3.4.3
      minimatch: 9.0.5
      minipass: 7.1.2
      package-json-from-dist: 1.0.1
      path-scurry: 1.11.1

  glob@7.2.3:
    dependencies:
      fs.realpath: 1.0.0
      inflight: 1.0.6
      inherits: 2.0.4
      minimatch: 3.1.2
      once: 1.4.0
      path-is-absolute: 1.0.1

  globals@13.24.0:
    dependencies:
      type-fest: 0.20.2

  globalthis@1.0.4:
    dependencies:
      define-properties: 1.2.1
      gopd: 1.2.0

  globby@11.1.0:
    dependencies:
      array-union: 2.1.0
      dir-glob: 3.0.1
      fast-glob: 3.3.3
      ignore: 5.3.2
      merge2: 1.4.1
      slash: 3.0.0

  gopd@1.2.0: {}

  graphemer@1.4.0: {}

  has-bigints@1.1.0: {}

  has-flag@4.0.0: {}

  has-property-descriptors@1.0.2:
    dependencies:
      es-define-property: 1.0.1

  has-proto@1.2.0:
    dependencies:
      dunder-proto: 1.0.1

  has-symbols@1.1.0: {}

  has-tostringtag@1.0.2:
    dependencies:
      has-symbols: 1.1.0

  hasown@2.0.2:
    dependencies:
      function-bind: 1.1.2

  hast-util-to-jsx-runtime@2.3.6:
    dependencies:
      '@types/estree': 1.0.7
      '@types/hast': 3.0.4
      '@types/unist': 3.0.3
      comma-separated-tokens: 2.0.3
      devlop: 1.1.0
      estree-util-is-identifier-name: 3.0.0
      hast-util-whitespace: 3.0.0
      mdast-util-mdx-expression: 2.0.1
      mdast-util-mdx-jsx: 3.2.0
      mdast-util-mdxjs-esm: 2.0.1
      property-information: 7.0.0
      space-separated-tokens: 2.0.2
      style-to-js: 1.1.16
      unist-util-position: 5.0.0
      vfile-message: 4.0.2
    transitivePeerDependencies:
      - supports-color

  hast-util-whitespace@3.0.0:
    dependencies:
      '@types/hast': 3.0.4

  hex-rgb@4.3.0: {}

  html-to-text@9.0.5:
    dependencies:
      '@selderee/plugin-htmlparser2': 0.11.0
      deepmerge: 4.3.1
      dom-serializer: 2.0.0
      htmlparser2: 8.0.2
      selderee: 0.11.0

  html-url-attributes@3.0.1: {}

  htmlparser2@8.0.2:
    dependencies:
      domelementtype: 2.3.0
      domhandler: 5.0.3
      domutils: 3.2.2
      entities: 4.5.0

  https-proxy-agent@7.0.6:
    dependencies:
      agent-base: 7.1.3
      debug: 4.4.0
    transitivePeerDependencies:
      - supports-color

  ignore@5.3.2: {}

  import-fresh@3.3.1:
    dependencies:
      parent-module: 1.0.1
      resolve-from: 4.0.0

  imurmurhash@0.1.4: {}

  inflight@1.0.6:
    dependencies:
      once: 1.4.0
      wrappy: 1.0.2

  inherits@2.0.4: {}

  inline-style-parser@0.2.4: {}

  install@0.13.0: {}

  internal-slot@1.1.0:
    dependencies:
      es-errors: 1.3.0
      hasown: 2.0.2
      side-channel: 1.1.0

  invariant@2.2.4:
    dependencies:
      loose-envify: 1.4.0

  is-alphabetical@2.0.1: {}

  is-alphanumerical@2.0.1:
    dependencies:
      is-alphabetical: 2.0.1
      is-decimal: 2.0.1

  is-array-buffer@3.0.5:
    dependencies:
      call-bind: 1.0.8
      call-bound: 1.0.4
      get-intrinsic: 1.3.0

  is-arrayish@0.3.2:
    optional: true

  is-async-function@2.1.1:
    dependencies:
      async-function: 1.0.0
      call-bound: 1.0.4
      get-proto: 1.0.1
      has-tostringtag: 1.0.2
      safe-regex-test: 1.1.0

  is-bigint@1.1.0:
    dependencies:
      has-bigints: 1.1.0

  is-binary-path@2.1.0:
    dependencies:
      binary-extensions: 2.3.0

  is-boolean-object@1.2.2:
    dependencies:
      call-bound: 1.0.4
      has-tostringtag: 1.0.2

  is-bun-module@2.0.0:
    dependencies:
      semver: 7.7.1

  is-callable@1.2.7: {}

  is-core-module@2.16.1:
    dependencies:
      hasown: 2.0.2

  is-data-view@1.0.2:
    dependencies:
      call-bound: 1.0.4
      get-intrinsic: 1.3.0
      is-typed-array: 1.1.15

  is-date-object@1.1.0:
    dependencies:
      call-bound: 1.0.4
      has-tostringtag: 1.0.2

  is-decimal@2.0.1: {}

  is-extglob@2.1.1: {}

  is-finalizationregistry@1.1.1:
    dependencies:
      call-bound: 1.0.4

  is-fullwidth-code-point@3.0.0: {}

  is-generator-function@1.1.0:
    dependencies:
      call-bound: 1.0.4
      get-proto: 1.0.1
      has-tostringtag: 1.0.2
      safe-regex-test: 1.1.0

  is-glob@4.0.3:
    dependencies:
      is-extglob: 2.1.1

  is-hexadecimal@2.0.1: {}

  is-map@2.0.3: {}

  is-number-object@1.1.1:
    dependencies:
      call-bound: 1.0.4
      has-tostringtag: 1.0.2

  is-number@7.0.0: {}

  is-path-inside@3.0.3: {}

  is-plain-obj@4.1.0: {}

  is-regex@1.2.1:
    dependencies:
      call-bound: 1.0.4
      gopd: 1.2.0
      has-tostringtag: 1.0.2
      hasown: 2.0.2

  is-set@2.0.3: {}

  is-shared-array-buffer@1.0.4:
    dependencies:
      call-bound: 1.0.4

  is-string@1.1.1:
    dependencies:
      call-bound: 1.0.4
      has-tostringtag: 1.0.2

  is-symbol@1.1.1:
    dependencies:
      call-bound: 1.0.4
      has-symbols: 1.1.0
      safe-regex-test: 1.1.0

  is-typed-array@1.1.15:
    dependencies:
      which-typed-array: 1.1.19

  is-weakmap@2.0.2: {}

  is-weakref@1.1.1:
    dependencies:
      call-bound: 1.0.4

  is-weakset@2.0.4:
    dependencies:
      call-bound: 1.0.4
      get-intrinsic: 1.3.0

  isarray@2.0.5: {}

  isexe@2.0.0: {}

  iterator.prototype@1.1.5:
    dependencies:
      define-data-property: 1.1.4
      es-object-atoms: 1.1.1
      get-intrinsic: 1.3.0
      get-proto: 1.0.1
      has-symbols: 1.1.0
      set-function-name: 2.0.2

  jackspeak@2.3.6:
    dependencies:
      '@isaacs/cliui': 8.0.2
    optionalDependencies:
      '@pkgjs/parseargs': 0.11.0

  jackspeak@3.4.3:
    dependencies:
      '@isaacs/cliui': 8.0.2
    optionalDependencies:
      '@pkgjs/parseargs': 0.11.0

  jiti@1.21.7: {}

  jose@5.10.0: {}

  js-tiktoken@1.0.20:
    dependencies:
      base64-js: 1.5.1

  js-tokens@4.0.0: {}

  js-yaml@4.1.0:
    dependencies:
      argparse: 2.0.1

  json-buffer@3.0.1: {}

  json-schema-traverse@0.4.1: {}

  json-schema@0.4.0: {}

  json-stable-stringify-without-jsonify@1.0.1: {}

  json5@1.0.2:
    dependencies:
      minimist: 1.2.8

  jsondiffpatch@0.6.0:
    dependencies:
      '@types/diff-match-patch': 1.0.36
      chalk: 5.4.1
      diff-match-patch: 1.0.5

  jsx-ast-utils@3.3.5:
    dependencies:
      array-includes: 3.1.8
      array.prototype.flat: 1.3.3
      object.assign: 4.1.7
      object.values: 1.2.1

  keyv@4.5.4:
    dependencies:
      json-buffer: 3.0.1

  kysely@0.27.6: {}

  language-subtag-registry@0.3.23: {}

  language-tags@1.0.9:
    dependencies:
      language-subtag-registry: 0.3.23

  leac@0.6.0: {}

  levn@0.4.1:
    dependencies:
      prelude-ls: 1.2.1
      type-check: 0.4.0

  lilconfig@3.1.3: {}

  linebreak@1.1.0:
    dependencies:
      base64-js: 0.0.8
      unicode-trie: 2.0.0

  lines-and-columns@1.2.4: {}

  linkify-it@4.0.1:
    dependencies:
      uc.micro: 1.0.6

  linkify-it@5.0.0:
    dependencies:
      uc.micro: 2.1.0

  locate-path@6.0.0:
    dependencies:
      p-locate: 5.0.0

  lodash-es@4.17.21: {}

  lodash.castarray@4.4.0: {}

  lodash.debounce@4.0.8: {}

  lodash.isplainobject@4.0.6: {}

  lodash.merge@4.6.2: {}

  lodash@4.17.21: {}

  longest-streak@3.1.0: {}

  loose-envify@1.4.0:
    dependencies:
      js-tokens: 4.0.0

  lru-cache@10.4.3: {}

  lucide-react@0.446.0(react@19.0.0-rc-45804af1-20241021):
    dependencies:
      react: 19.0.0-rc-45804af1-20241021

  markdown-it@13.0.2:
    dependencies:
      argparse: 2.0.1
      entities: 3.0.1
      linkify-it: 4.0.1
      mdurl: 1.0.1
      uc.micro: 1.0.6

  markdown-it@14.1.0:
    dependencies:
      argparse: 2.0.1
      entities: 4.5.0
      linkify-it: 5.0.0
      mdurl: 2.0.0
      punycode.js: 2.3.1
      uc.micro: 2.1.0

  markdown-table@3.0.4: {}

  marked@15.0.11: {}

  material-colors@1.2.6: {}

  math-intrinsics@1.1.0: {}

  mdast-util-find-and-replace@3.0.2:
    dependencies:
      '@types/mdast': 4.0.4
      escape-string-regexp: 5.0.0
      unist-util-is: 6.0.0
      unist-util-visit-parents: 6.0.1

  mdast-util-from-markdown@2.0.2:
    dependencies:
      '@types/mdast': 4.0.4
      '@types/unist': 3.0.3
      decode-named-character-reference: 1.1.0
      devlop: 1.1.0
      mdast-util-to-string: 4.0.0
      micromark: 4.0.2
      micromark-util-decode-numeric-character-reference: 2.0.2
      micromark-util-decode-string: 2.0.1
      micromark-util-normalize-identifier: 2.0.1
      micromark-util-symbol: 2.0.1
      micromark-util-types: 2.0.2
      unist-util-stringify-position: 4.0.0
    transitivePeerDependencies:
      - supports-color

  mdast-util-gfm-autolink-literal@2.0.1:
    dependencies:
      '@types/mdast': 4.0.4
      ccount: 2.0.1
      devlop: 1.1.0
      mdast-util-find-and-replace: 3.0.2
      micromark-util-character: 2.1.1

  mdast-util-gfm-footnote@2.1.0:
    dependencies:
      '@types/mdast': 4.0.4
      devlop: 1.1.0
      mdast-util-from-markdown: 2.0.2
      mdast-util-to-markdown: 2.1.2
      micromark-util-normalize-identifier: 2.0.1
    transitivePeerDependencies:
      - supports-color

  mdast-util-gfm-strikethrough@2.0.0:
    dependencies:
      '@types/mdast': 4.0.4
      mdast-util-from-markdown: 2.0.2
      mdast-util-to-markdown: 2.1.2
    transitivePeerDependencies:
      - supports-color

  mdast-util-gfm-table@2.0.0:
    dependencies:
      '@types/mdast': 4.0.4
      devlop: 1.1.0
      markdown-table: 3.0.4
      mdast-util-from-markdown: 2.0.2
      mdast-util-to-markdown: 2.1.2
    transitivePeerDependencies:
      - supports-color

  mdast-util-gfm-task-list-item@2.0.0:
    dependencies:
      '@types/mdast': 4.0.4
      devlop: 1.1.0
      mdast-util-from-markdown: 2.0.2
      mdast-util-to-markdown: 2.1.2
    transitivePeerDependencies:
      - supports-color

  mdast-util-gfm@3.1.0:
    dependencies:
      mdast-util-from-markdown: 2.0.2
      mdast-util-gfm-autolink-literal: 2.0.1
      mdast-util-gfm-footnote: 2.1.0
      mdast-util-gfm-strikethrough: 2.0.0
      mdast-util-gfm-table: 2.0.0
      mdast-util-gfm-task-list-item: 2.0.0
      mdast-util-to-markdown: 2.1.2
    transitivePeerDependencies:
      - supports-color

  mdast-util-mdx-expression@2.0.1:
    dependencies:
      '@types/estree-jsx': 1.0.5
      '@types/hast': 3.0.4
      '@types/mdast': 4.0.4
      devlop: 1.1.0
      mdast-util-from-markdown: 2.0.2
      mdast-util-to-markdown: 2.1.2
    transitivePeerDependencies:
      - supports-color

  mdast-util-mdx-jsx@3.2.0:
    dependencies:
      '@types/estree-jsx': 1.0.5
      '@types/hast': 3.0.4
      '@types/mdast': 4.0.4
      '@types/unist': 3.0.3
      ccount: 2.0.1
      devlop: 1.1.0
      mdast-util-from-markdown: 2.0.2
      mdast-util-to-markdown: 2.1.2
      parse-entities: 4.0.2
      stringify-entities: 4.0.4
      unist-util-stringify-position: 4.0.0
      vfile-message: 4.0.2
    transitivePeerDependencies:
      - supports-color

  mdast-util-mdxjs-esm@2.0.1:
    dependencies:
      '@types/estree-jsx': 1.0.5
      '@types/hast': 3.0.4
      '@types/mdast': 4.0.4
      devlop: 1.1.0
      mdast-util-from-markdown: 2.0.2
      mdast-util-to-markdown: 2.1.2
    transitivePeerDependencies:
      - supports-color

  mdast-util-phrasing@4.1.0:
    dependencies:
      '@types/mdast': 4.0.4
      unist-util-is: 6.0.0

  mdast-util-to-hast@13.2.0:
    dependencies:
      '@types/hast': 3.0.4
      '@types/mdast': 4.0.4
      '@ungap/structured-clone': 1.3.0
      devlop: 1.1.0
      micromark-util-sanitize-uri: 2.0.1
      trim-lines: 3.0.1
      unist-util-position: 5.0.0
      unist-util-visit: 5.0.0
      vfile: 6.0.3

  mdast-util-to-markdown@2.1.2:
    dependencies:
      '@types/mdast': 4.0.4
      '@types/unist': 3.0.3
      longest-streak: 3.1.0
      mdast-util-phrasing: 4.1.0
      mdast-util-to-string: 4.0.0
      micromark-util-classify-character: 2.0.1
      micromark-util-decode-string: 2.0.1
      unist-util-visit: 5.0.0
      zwitch: 2.0.4

  mdast-util-to-string@4.0.0:
    dependencies:
      '@types/mdast': 4.0.4

  mdurl@1.0.1: {}

  mdurl@2.0.0: {}

  merge2@1.4.1: {}

  micromark-core-commonmark@2.0.3:
    dependencies:
      decode-named-character-reference: 1.1.0
      devlop: 1.1.0
      micromark-factory-destination: 2.0.1
      micromark-factory-label: 2.0.1
      micromark-factory-space: 2.0.1
      micromark-factory-title: 2.0.1
      micromark-factory-whitespace: 2.0.1
      micromark-util-character: 2.1.1
      micromark-util-chunked: 2.0.1
      micromark-util-classify-character: 2.0.1
      micromark-util-html-tag-name: 2.0.1
      micromark-util-normalize-identifier: 2.0.1
      micromark-util-resolve-all: 2.0.1
      micromark-util-subtokenize: 2.1.0
      micromark-util-symbol: 2.0.1
      micromark-util-types: 2.0.2

  micromark-extension-gfm-autolink-literal@2.1.0:
    dependencies:
      micromark-util-character: 2.1.1
      micromark-util-sanitize-uri: 2.0.1
      micromark-util-symbol: 2.0.1
      micromark-util-types: 2.0.2

  micromark-extension-gfm-footnote@2.1.0:
    dependencies:
      devlop: 1.1.0
      micromark-core-commonmark: 2.0.3
      micromark-factory-space: 2.0.1
      micromark-util-character: 2.1.1
      micromark-util-normalize-identifier: 2.0.1
      micromark-util-sanitize-uri: 2.0.1
      micromark-util-symbol: 2.0.1
      micromark-util-types: 2.0.2

  micromark-extension-gfm-strikethrough@2.1.0:
    dependencies:
      devlop: 1.1.0
      micromark-util-chunked: 2.0.1
      micromark-util-classify-character: 2.0.1
      micromark-util-resolve-all: 2.0.1
      micromark-util-symbol: 2.0.1
      micromark-util-types: 2.0.2

  micromark-extension-gfm-table@2.1.1:
    dependencies:
      devlop: 1.1.0
      micromark-factory-space: 2.0.1
      micromark-util-character: 2.1.1
      micromark-util-symbol: 2.0.1
      micromark-util-types: 2.0.2

  micromark-extension-gfm-tagfilter@2.0.0:
    dependencies:
      micromark-util-types: 2.0.2

  micromark-extension-gfm-task-list-item@2.1.0:
    dependencies:
      devlop: 1.1.0
      micromark-factory-space: 2.0.1
      micromark-util-character: 2.1.1
      micromark-util-symbol: 2.0.1
      micromark-util-types: 2.0.2

  micromark-extension-gfm@3.0.0:
    dependencies:
      micromark-extension-gfm-autolink-literal: 2.1.0
      micromark-extension-gfm-footnote: 2.1.0
      micromark-extension-gfm-strikethrough: 2.1.0
      micromark-extension-gfm-table: 2.1.1
      micromark-extension-gfm-tagfilter: 2.0.0
      micromark-extension-gfm-task-list-item: 2.1.0
      micromark-util-combine-extensions: 2.0.1
      micromark-util-types: 2.0.2

  micromark-factory-destination@2.0.1:
    dependencies:
      micromark-util-character: 2.1.1
      micromark-util-symbol: 2.0.1
      micromark-util-types: 2.0.2

  micromark-factory-label@2.0.1:
    dependencies:
      devlop: 1.1.0
      micromark-util-character: 2.1.1
      micromark-util-symbol: 2.0.1
      micromark-util-types: 2.0.2

  micromark-factory-space@2.0.1:
    dependencies:
      micromark-util-character: 2.1.1
      micromark-util-types: 2.0.2

  micromark-factory-title@2.0.1:
    dependencies:
      micromark-factory-space: 2.0.1
      micromark-util-character: 2.1.1
      micromark-util-symbol: 2.0.1
      micromark-util-types: 2.0.2

  micromark-factory-whitespace@2.0.1:
    dependencies:
      micromark-factory-space: 2.0.1
      micromark-util-character: 2.1.1
      micromark-util-symbol: 2.0.1
      micromark-util-types: 2.0.2

  micromark-util-character@2.1.1:
    dependencies:
      micromark-util-symbol: 2.0.1
      micromark-util-types: 2.0.2

  micromark-util-chunked@2.0.1:
    dependencies:
      micromark-util-symbol: 2.0.1

  micromark-util-classify-character@2.0.1:
    dependencies:
      micromark-util-character: 2.1.1
      micromark-util-symbol: 2.0.1
      micromark-util-types: 2.0.2

  micromark-util-combine-extensions@2.0.1:
    dependencies:
      micromark-util-chunked: 2.0.1
      micromark-util-types: 2.0.2

  micromark-util-decode-numeric-character-reference@2.0.2:
    dependencies:
      micromark-util-symbol: 2.0.1

  micromark-util-decode-string@2.0.1:
    dependencies:
      decode-named-character-reference: 1.1.0
      micromark-util-character: 2.1.1
      micromark-util-decode-numeric-character-reference: 2.0.2
      micromark-util-symbol: 2.0.1

  micromark-util-encode@2.0.1: {}

  micromark-util-html-tag-name@2.0.1: {}

  micromark-util-normalize-identifier@2.0.1:
    dependencies:
      micromark-util-symbol: 2.0.1

  micromark-util-resolve-all@2.0.1:
    dependencies:
      micromark-util-types: 2.0.2

  micromark-util-sanitize-uri@2.0.1:
    dependencies:
      micromark-util-character: 2.1.1
      micromark-util-encode: 2.0.1
      micromark-util-symbol: 2.0.1

  micromark-util-subtokenize@2.1.0:
    dependencies:
      devlop: 1.1.0
      micromark-util-chunked: 2.0.1
      micromark-util-symbol: 2.0.1
      micromark-util-types: 2.0.2

  micromark-util-symbol@2.0.1: {}

  micromark-util-types@2.0.2: {}

  micromark@4.0.2:
    dependencies:
      '@types/debug': 4.1.12
      debug: 4.4.0
      decode-named-character-reference: 1.1.0
      devlop: 1.1.0
      micromark-core-commonmark: 2.0.3
      micromark-factory-space: 2.0.1
      micromark-util-character: 2.1.1
      micromark-util-chunked: 2.0.1
      micromark-util-combine-extensions: 2.0.1
      micromark-util-decode-numeric-character-reference: 2.0.2
      micromark-util-encode: 2.0.1
      micromark-util-normalize-identifier: 2.0.1
      micromark-util-resolve-all: 2.0.1
      micromark-util-sanitize-uri: 2.0.1
      micromark-util-subtokenize: 2.1.0
      micromark-util-symbol: 2.0.1
      micromark-util-types: 2.0.2
    transitivePeerDependencies:
      - supports-color

  micromatch@4.0.8:
    dependencies:
      braces: 3.0.3
      picomatch: 2.3.1

  mime-db@1.52.0: {}

  mime-types@2.1.35:
    dependencies:
      mime-db: 1.52.0

  minimatch@3.1.2:
    dependencies:
      brace-expansion: 1.1.11

  minimatch@9.0.3:
    dependencies:
      brace-expansion: 2.0.1

  minimatch@9.0.5:
    dependencies:
      brace-expansion: 2.0.1

  minimist@1.2.8: {}

  minipass@7.1.2: {}

  motion-dom@11.18.1:
    dependencies:
      motion-utils: 11.18.1

  motion-utils@11.18.1: {}

  ms@2.1.3: {}

  mz@2.7.0:
    dependencies:
      any-promise: 1.3.0
      object-assign: 4.1.1
      thenify-all: 1.6.0

  nanoid@3.3.11: {}

  nanoid@5.1.5: {}

  nanostores@0.11.4: {}

  napi-postinstall@0.1.6: {}

  natural-compare@1.4.0: {}

  next-themes@0.3.0(react-dom@19.0.0-rc-45804af1-20241021(react@19.0.0-rc-45804af1-20241021))(react@19.0.0-rc-45804af1-20241021):
    dependencies:
      react: 19.0.0-rc-45804af1-20241021
      react-dom: 19.0.0-rc-45804af1-20241021(react@19.0.0-rc-45804af1-20241021)

  next@15.2.2-canary.1(@opentelemetry/api@1.9.0)(@playwright/test@1.52.0)(react-dom@19.0.0-rc-45804af1-20241021(react@19.0.0-rc-45804af1-20241021))(react@19.0.0-rc-45804af1-20241021):
    dependencies:
      '@next/env': 15.2.2-canary.1
      '@swc/counter': 0.1.3
      '@swc/helpers': 0.5.15
      busboy: 1.6.0
      caniuse-lite: 1.0.30001715
      postcss: 8.4.31
      react: 19.0.0-rc-45804af1-20241021
      react-dom: 19.0.0-rc-45804af1-20241021(react@19.0.0-rc-45804af1-20241021)
      styled-jsx: 5.1.6(react@19.0.0-rc-45804af1-20241021)
    optionalDependencies:
      '@next/swc-darwin-arm64': 15.2.2-canary.1
      '@next/swc-darwin-x64': 15.2.2-canary.1
      '@next/swc-linux-arm64-gnu': 15.2.2-canary.1
      '@next/swc-linux-arm64-musl': 15.2.2-canary.1
      '@next/swc-linux-x64-gnu': 15.2.2-canary.1
      '@next/swc-linux-x64-musl': 15.2.2-canary.1
      '@next/swc-win32-arm64-msvc': 15.2.2-canary.1
      '@next/swc-win32-x64-msvc': 15.2.2-canary.1
      '@opentelemetry/api': 1.9.0
      '@playwright/test': 1.52.0
      sharp: 0.33.5
    transitivePeerDependencies:
      - '@babel/core'
      - babel-plugin-macros

  next@15.3.5(@opentelemetry/api@1.9.0)(@playwright/test@1.52.0)(react-dom@19.0.0-rc-45804af1-20241021(react@19.0.0-rc-45804af1-20241021))(react@19.0.0-rc-45804af1-20241021):
    dependencies:
      '@next/env': 15.3.5
      '@swc/counter': 0.1.3
      '@swc/helpers': 0.5.15
      busboy: 1.6.0
      caniuse-lite: 1.0.30001715
      postcss: 8.4.31
      react: 19.0.0-rc-45804af1-20241021
      react-dom: 19.0.0-rc-45804af1-20241021(react@19.0.0-rc-45804af1-20241021)
      styled-jsx: 5.1.6(react@19.0.0-rc-45804af1-20241021)
    optionalDependencies:
      '@next/swc-darwin-arm64': 15.3.5
      '@next/swc-darwin-x64': 15.3.5
      '@next/swc-linux-arm64-gnu': 15.3.5
      '@next/swc-linux-arm64-musl': 15.3.5
      '@next/swc-linux-x64-gnu': 15.3.5
      '@next/swc-linux-x64-musl': 15.3.5
      '@next/swc-win32-arm64-msvc': 15.3.5
      '@next/swc-win32-x64-msvc': 15.3.5
      '@opentelemetry/api': 1.9.0
      '@playwright/test': 1.52.0
      sharp: 0.34.3
    transitivePeerDependencies:
      - '@babel/core'
      - babel-plugin-macros

  node-emoji@2.2.0:
    dependencies:
      '@sindresorhus/is': 4.6.0
      char-regex: 1.0.2
      emojilib: 2.4.0
      skin-tone: 2.0.0

  node-releases@2.0.19: {}

  normalize-path@3.0.0: {}

  normalize-range@0.1.2: {}

  npm@11.3.0: {}

  nstall@0.2.0: {}

  object-assign@4.1.1: {}

  object-hash@3.0.0: {}

  object-inspect@1.13.4: {}

  object-keys@1.1.1: {}

  object.assign@4.1.7:
    dependencies:
      call-bind: 1.0.8
      call-bound: 1.0.4
      define-properties: 1.2.1
      es-object-atoms: 1.1.1
      has-symbols: 1.1.0
      object-keys: 1.1.1

  object.entries@1.1.9:
    dependencies:
      call-bind: 1.0.8
      call-bound: 1.0.4
      define-properties: 1.2.1
      es-object-atoms: 1.1.1

  object.fromentries@2.0.8:
    dependencies:
      call-bind: 1.0.8
      define-properties: 1.2.1
      es-abstract: 1.23.9
      es-object-atoms: 1.1.1

  object.groupby@1.0.3:
    dependencies:
      call-bind: 1.0.8
      define-properties: 1.2.1
      es-abstract: 1.23.9

  object.values@1.2.1:
    dependencies:
      call-bind: 1.0.8
      call-bound: 1.0.4
      define-properties: 1.2.1
      es-object-atoms: 1.1.1

  obuf@1.1.2: {}

  once@1.4.0:
    dependencies:
      wrappy: 1.0.2

  optionator@0.9.4:
    dependencies:
      deep-is: 0.1.4
      fast-levenshtein: 2.0.6
      levn: 0.4.1
      prelude-ls: 1.2.1
      type-check: 0.4.0
      word-wrap: 1.2.5

  orderedmap@2.1.1: {}

  own-keys@1.0.1:
    dependencies:
      get-intrinsic: 1.3.0
      object-keys: 1.1.1
      safe-push-apply: 1.0.0

  p-limit@3.1.0:
    dependencies:
      yocto-queue: 0.1.0

  p-locate@5.0.0:
    dependencies:
      p-limit: 3.1.0

  package-json-from-dist@1.0.1: {}

  pako@0.2.9: {}

  papaparse@5.5.2: {}

  parent-module@1.0.1:
    dependencies:
      callsites: 3.1.0

  parse-css-color@0.2.1:
    dependencies:
      color-name: 1.1.4
      hex-rgb: 4.3.0

  parse-entities@4.0.2:
    dependencies:
      '@types/unist': 2.0.11
      character-entities-legacy: 3.0.0
      character-reference-invalid: 2.0.1
      decode-named-character-reference: 1.1.0
      is-alphanumerical: 2.0.1
      is-decimal: 2.0.1
      is-hexadecimal: 2.0.1

  parseley@0.12.1:
    dependencies:
      leac: 0.6.0
      peberminta: 0.9.0

  path-exists@4.0.0: {}

  path-is-absolute@1.0.1: {}

  path-key@3.1.1: {}

  path-parse@1.0.7: {}

  path-scurry@1.11.1:
    dependencies:
      lru-cache: 10.4.3
      minipass: 7.1.2

  path-type@4.0.0: {}

  peberminta@0.9.0: {}

  pg-int8@1.0.1: {}

  pg-numeric@1.0.2: {}

  pg-protocol@1.9.5: {}

  pg-types@4.0.2:
    dependencies:
      pg-int8: 1.0.1
      pg-numeric: 1.0.2
      postgres-array: 3.0.4
      postgres-bytea: 3.0.0
      postgres-date: 2.1.0
      postgres-interval: 3.0.0
      postgres-range: 1.1.4

  picocolors@1.1.1: {}

  picomatch@2.3.1: {}

  picomatch@4.0.2: {}

  pify@2.3.0: {}

  pirates@4.0.7: {}

  playwright-core@1.52.0: {}

  playwright@1.52.0:
    dependencies:
      playwright-core: 1.52.0
    optionalDependencies:
      fsevents: 2.3.2

  possible-typed-array-names@1.1.0: {}

  postcss-import@15.1.0(postcss@8.5.3):
    dependencies:
      postcss: 8.5.3
      postcss-value-parser: 4.2.0
      read-cache: 1.0.0
      resolve: 1.22.10

  postcss-js@4.0.1(postcss@8.5.3):
    dependencies:
      camelcase-css: 2.0.1
      postcss: 8.5.3

  postcss-load-config@4.0.2(postcss@8.5.3):
    dependencies:
      lilconfig: 3.1.3
      yaml: 2.7.1
    optionalDependencies:
      postcss: 8.5.3

  postcss-nested@6.2.0(postcss@8.5.3):
    dependencies:
      postcss: 8.5.3
      postcss-selector-parser: 6.1.2

  postcss-selector-parser@6.0.10:
    dependencies:
      cssesc: 3.0.0
      util-deprecate: 1.0.2

  postcss-selector-parser@6.1.2:
    dependencies:
      cssesc: 3.0.0
      util-deprecate: 1.0.2

  postcss-value-parser@4.2.0: {}

  postcss@8.4.31:
    dependencies:
      nanoid: 3.3.11
      picocolors: 1.1.1
      source-map-js: 1.2.1

  postcss@8.5.3:
    dependencies:
      nanoid: 3.3.11
      picocolors: 1.1.1
      source-map-js: 1.2.1

  postgres-array@3.0.4: {}

  postgres-bytea@3.0.0:
    dependencies:
      obuf: 1.1.2

  postgres-date@2.1.0: {}

  postgres-interval@3.0.0: {}

  postgres-range@1.1.4: {}

  postgres@3.4.5: {}

  posthog-js@1.237.1:
    dependencies:
      core-js: 3.42.0
      fflate: 0.4.8
      preact: 10.26.5
      web-vitals: 4.2.4

  posthog-node@4.15.0:
    dependencies:
      axios: 1.9.0
    transitivePeerDependencies:
      - debug

  preact@10.26.5: {}

  prelude-ls@1.2.1: {}

  prettier@3.5.3: {}

  prop-types@15.8.1:
    dependencies:
      loose-envify: 1.4.0
      object-assign: 4.1.1
      react-is: 16.13.1

  property-information@7.0.0: {}

  prosemirror-commands@1.7.1:
    dependencies:
      prosemirror-model: 1.25.1
      prosemirror-state: 1.4.3
      prosemirror-transform: 1.10.4

  prosemirror-dropcursor@1.8.2:
    dependencies:
      prosemirror-state: 1.4.3
      prosemirror-transform: 1.10.4
      prosemirror-view: 1.39.2

  prosemirror-example-setup@1.2.3:
    dependencies:
      prosemirror-commands: 1.7.1
      prosemirror-dropcursor: 1.8.2
      prosemirror-gapcursor: 1.3.2
      prosemirror-history: 1.4.1
      prosemirror-inputrules: 1.5.0
      prosemirror-keymap: 1.2.2
      prosemirror-menu: 1.2.5
      prosemirror-schema-list: 1.5.1
      prosemirror-state: 1.4.3

  prosemirror-gapcursor@1.3.2:
    dependencies:
      prosemirror-keymap: 1.2.2
      prosemirror-model: 1.25.1
      prosemirror-state: 1.4.3
      prosemirror-view: 1.39.2

  prosemirror-history@1.4.1:
    dependencies:
      prosemirror-state: 1.4.3
      prosemirror-transform: 1.10.4
      prosemirror-view: 1.39.2
      rope-sequence: 1.3.4

  prosemirror-inputrules@1.5.0:
    dependencies:
      prosemirror-state: 1.4.3
      prosemirror-transform: 1.10.4

  prosemirror-keymap@1.2.2:
    dependencies:
      prosemirror-state: 1.4.3
      w3c-keyname: 2.2.8

  prosemirror-markdown@1.13.2:
    dependencies:
      '@types/markdown-it': 14.1.2
      markdown-it: 14.1.0
      prosemirror-model: 1.25.1

  prosemirror-menu@1.2.5:
    dependencies:
      crelt: 1.0.6
      prosemirror-commands: 1.7.1
      prosemirror-history: 1.4.1
      prosemirror-state: 1.4.3

  prosemirror-model@1.25.1:
    dependencies:
      orderedmap: 2.1.1

  prosemirror-schema-basic@1.2.4:
    dependencies:
      prosemirror-model: 1.25.1

  prosemirror-schema-list@1.5.1:
    dependencies:
      prosemirror-model: 1.25.1
      prosemirror-state: 1.4.3
      prosemirror-transform: 1.10.4

  prosemirror-state@1.4.3:
    dependencies:
      prosemirror-model: 1.25.1
      prosemirror-transform: 1.10.4
      prosemirror-view: 1.39.2

  prosemirror-tables@1.7.1:
    dependencies:
      prosemirror-keymap: 1.2.2
      prosemirror-model: 1.25.1
      prosemirror-state: 1.4.3
      prosemirror-transform: 1.10.4
      prosemirror-view: 1.39.2

  prosemirror-transform@1.10.4:
    dependencies:
      prosemirror-model: 1.25.1

  prosemirror-view@1.39.2:
    dependencies:
      prosemirror-model: 1.25.1
      prosemirror-state: 1.4.3
      prosemirror-transform: 1.10.4

  proxy-from-env@1.1.0: {}

  punycode.js@2.3.1: {}

  punycode@2.3.1: {}

  pvtsutils@1.3.6:
    dependencies:
      tslib: 2.8.1

  pvutils@1.1.3: {}

  qs@6.14.0:
    dependencies:
      side-channel: 1.1.0

  queue-microtask@1.2.3: {}

  react-color@2.19.3(react@19.0.0-rc-45804af1-20241021):
    dependencies:
      '@icons/material': 0.2.4(react@19.0.0-rc-45804af1-20241021)
      lodash: 4.17.21
      lodash-es: 4.17.21
      material-colors: 1.2.6
      prop-types: 15.8.1
      react: 19.0.0-rc-45804af1-20241021
      reactcss: 1.2.3(react@19.0.0-rc-45804af1-20241021)
      tinycolor2: 1.6.0

  react-data-grid@7.0.0-beta.47(react-dom@19.0.0-rc-45804af1-20241021(react@19.0.0-rc-45804af1-20241021))(react@19.0.0-rc-45804af1-20241021):
    dependencies:
      clsx: 2.1.1
      react: 19.0.0-rc-45804af1-20241021
      react-dom: 19.0.0-rc-45804af1-20241021(react@19.0.0-rc-45804af1-20241021)

  react-dom@19.0.0-rc-45804af1-20241021(react@19.0.0-rc-45804af1-20241021):
    dependencies:
      react: 19.0.0-rc-45804af1-20241021
      scheduler: 0.25.0-rc-45804af1-20241021

  react-is@16.13.1: {}

  react-markdown@9.1.0(@types/react@18.3.20)(react@19.0.0-rc-45804af1-20241021):
    dependencies:
      '@types/hast': 3.0.4
      '@types/mdast': 4.0.4
      '@types/react': 18.3.20
      devlop: 1.1.0
      hast-util-to-jsx-runtime: 2.3.6
      html-url-attributes: 3.0.1
      mdast-util-to-hast: 13.2.0
      react: 19.0.0-rc-45804af1-20241021
      remark-parse: 11.0.0
      remark-rehype: 11.1.2
      unified: 11.0.5
      unist-util-visit: 5.0.0
      vfile: 6.0.3
    transitivePeerDependencies:
      - supports-color

  react-mentions@4.4.10(react-dom@19.0.0-rc-45804af1-20241021(react@19.0.0-rc-45804af1-20241021))(react@19.0.0-rc-45804af1-20241021):
    dependencies:
      '@babel/runtime': 7.4.5
      invariant: 2.2.4
      prop-types: 15.8.1
      react: 19.0.0-rc-45804af1-20241021
      react-dom: 19.0.0-rc-45804af1-20241021(react@19.0.0-rc-45804af1-20241021)
      substyle: 9.4.1(react@19.0.0-rc-45804af1-20241021)

  react-promise-suspense@0.3.4:
    dependencies:
      fast-deep-equal: 2.0.1

  react-remove-scroll-bar@2.3.8(@types/react@18.3.20)(react@19.0.0-rc-45804af1-20241021):
    dependencies:
      react: 19.0.0-rc-45804af1-20241021
      react-style-singleton: 2.2.3(@types/react@18.3.20)(react@19.0.0-rc-45804af1-20241021)
      tslib: 2.8.1
    optionalDependencies:
      '@types/react': 18.3.20

  react-remove-scroll@2.6.3(@types/react@18.3.20)(react@19.0.0-rc-45804af1-20241021):
    dependencies:
      react: 19.0.0-rc-45804af1-20241021
      react-remove-scroll-bar: 2.3.8(@types/react@18.3.20)(react@19.0.0-rc-45804af1-20241021)
      react-style-singleton: 2.2.3(@types/react@18.3.20)(react@19.0.0-rc-45804af1-20241021)
      tslib: 2.8.1
      use-callback-ref: 1.3.3(@types/react@18.3.20)(react@19.0.0-rc-45804af1-20241021)
      use-sidecar: 1.1.3(@types/react@18.3.20)(react@19.0.0-rc-45804af1-20241021)
    optionalDependencies:
      '@types/react': 18.3.20

  react-resizable-panels@2.1.8(react-dom@19.0.0-rc-45804af1-20241021(react@19.0.0-rc-45804af1-20241021))(react@19.0.0-rc-45804af1-20241021):
    dependencies:
      react: 19.0.0-rc-45804af1-20241021
      react-dom: 19.0.0-rc-45804af1-20241021(react@19.0.0-rc-45804af1-20241021)

  react-style-singleton@2.2.3(@types/react@18.3.20)(react@19.0.0-rc-45804af1-20241021):
    dependencies:
      get-nonce: 1.0.1
      react: 19.0.0-rc-45804af1-20241021
      tslib: 2.8.1
    optionalDependencies:
      '@types/react': 18.3.20

  react-textarea-autosize@8.5.9(@types/react@18.3.20)(react@19.0.0-rc-45804af1-20241021):
    dependencies:
      '@babel/runtime': 7.27.0
      react: 19.0.0-rc-45804af1-20241021
      use-composed-ref: 1.4.0(@types/react@18.3.20)(react@19.0.0-rc-45804af1-20241021)
      use-latest: 1.3.0(@types/react@18.3.20)(react@19.0.0-rc-45804af1-20241021)
    transitivePeerDependencies:
      - '@types/react'

  react@19.0.0-rc-45804af1-20241021: {}

  reactcss@1.2.3(react@19.0.0-rc-45804af1-20241021):
    dependencies:
      lodash: 4.17.21
      react: 19.0.0-rc-45804af1-20241021

  read-cache@1.0.0:
    dependencies:
      pify: 2.3.0

  readdirp@3.6.0:
    dependencies:
      picomatch: 2.3.1

  reflect.getprototypeof@1.0.10:
    dependencies:
      call-bind: 1.0.8
      define-properties: 1.2.1
      es-abstract: 1.23.9
      es-errors: 1.3.0
      es-object-atoms: 1.1.1
      get-intrinsic: 1.3.0
      get-proto: 1.0.1
      which-builtin-type: 1.2.1

  regenerator-runtime@0.13.11: {}

  regenerator-runtime@0.14.1: {}

  regexp.prototype.flags@1.5.4:
    dependencies:
      call-bind: 1.0.8
      define-properties: 1.2.1
      es-errors: 1.3.0
      get-proto: 1.0.1
      gopd: 1.2.0
      set-function-name: 2.0.2

  remark-gfm@4.0.1:
    dependencies:
      '@types/mdast': 4.0.4
      mdast-util-gfm: 3.1.0
      micromark-extension-gfm: 3.0.0
      remark-parse: 11.0.0
      remark-stringify: 11.0.0
      unified: 11.0.5
    transitivePeerDependencies:
      - supports-color

  remark-parse@11.0.0:
    dependencies:
      '@types/mdast': 4.0.4
      mdast-util-from-markdown: 2.0.2
      micromark-util-types: 2.0.2
      unified: 11.0.5
    transitivePeerDependencies:
      - supports-color

  remark-rehype@11.1.2:
    dependencies:
      '@types/hast': 3.0.4
      '@types/mdast': 4.0.4
      mdast-util-to-hast: 13.2.0
      unified: 11.0.5
      vfile: 6.0.3

  remark-stringify@11.0.0:
    dependencies:
      '@types/mdast': 4.0.4
      mdast-util-to-markdown: 2.1.2
      unified: 11.0.5

  resend@4.4.1(react-dom@19.0.0-rc-45804af1-20241021(react@19.0.0-rc-45804af1-20241021))(react@19.0.0-rc-45804af1-20241021):
    dependencies:
      '@react-email/render': 1.0.6(react-dom@19.0.0-rc-45804af1-20241021(react@19.0.0-rc-45804af1-20241021))(react@19.0.0-rc-45804af1-20241021)
    transitivePeerDependencies:
      - react
      - react-dom

  resolve-from@4.0.0: {}

  resolve-pkg-maps@1.0.0: {}

  resolve@1.22.10:
    dependencies:
      is-core-module: 2.16.1
      path-parse: 1.0.7
      supports-preserve-symlinks-flag: 1.0.0

  resolve@2.0.0-next.5:
    dependencies:
      is-core-module: 2.16.1
      path-parse: 1.0.7
      supports-preserve-symlinks-flag: 1.0.0

  reusify@1.1.0: {}

  rimraf@3.0.2:
    dependencies:
      glob: 7.2.3

  rope-sequence@1.3.4: {}

  rou3@0.5.1: {}

  run-parallel@1.2.0:
    dependencies:
      queue-microtask: 1.2.3

  safe-array-concat@1.1.3:
    dependencies:
      call-bind: 1.0.8
      call-bound: 1.0.4
      get-intrinsic: 1.3.0
      has-symbols: 1.1.0
      isarray: 2.0.5

  safe-push-apply@1.0.0:
    dependencies:
      es-errors: 1.3.0
      isarray: 2.0.5

  safe-regex-test@1.1.0:
    dependencies:
      call-bound: 1.0.4
      es-errors: 1.3.0
      is-regex: 1.2.1

  satori@0.12.2:
    dependencies:
      '@shuding/opentype.js': 1.4.0-beta.0
      css-background-parser: 0.1.0
      css-box-shadow: 1.0.0-3
      css-gradient-parser: 0.0.16
      css-to-react-native: 3.2.0
      emoji-regex: 10.4.0
      escape-html: 1.0.3
      linebreak: 1.1.0
      parse-css-color: 0.2.1
      postcss-value-parser: 4.2.0
      yoga-wasm-web: 0.3.3

  scheduler@0.25.0-rc-45804af1-20241021: {}

  secure-json-parse@2.7.0: {}

  selderee@0.11.0:
    dependencies:
      parseley: 0.12.1

  semver@6.3.1: {}

  semver@7.7.1: {}

  semver@7.7.2:
    optional: true

  server-only@0.0.1: {}

  set-cookie-parser@2.7.1: {}

  set-function-length@1.2.2:
    dependencies:
      define-data-property: 1.1.4
      es-errors: 1.3.0
      function-bind: 1.1.2
      get-intrinsic: 1.3.0
      gopd: 1.2.0
      has-property-descriptors: 1.0.2

  set-function-name@2.0.2:
    dependencies:
      define-data-property: 1.1.4
      es-errors: 1.3.0
      functions-have-names: 1.2.3
      has-property-descriptors: 1.0.2

  set-proto@1.0.0:
    dependencies:
      dunder-proto: 1.0.1
      es-errors: 1.3.0
      es-object-atoms: 1.1.1

  sharp@0.33.5:
    dependencies:
      color: 4.2.3
      detect-libc: 2.0.4
      semver: 7.7.1
    optionalDependencies:
      '@img/sharp-darwin-arm64': 0.33.5
      '@img/sharp-darwin-x64': 0.33.5
      '@img/sharp-libvips-darwin-arm64': 1.0.4
      '@img/sharp-libvips-darwin-x64': 1.0.4
      '@img/sharp-libvips-linux-arm': 1.0.5
      '@img/sharp-libvips-linux-arm64': 1.0.4
      '@img/sharp-libvips-linux-s390x': 1.0.4
      '@img/sharp-libvips-linux-x64': 1.0.4
      '@img/sharp-libvips-linuxmusl-arm64': 1.0.4
      '@img/sharp-libvips-linuxmusl-x64': 1.0.4
      '@img/sharp-linux-arm': 0.33.5
      '@img/sharp-linux-arm64': 0.33.5
      '@img/sharp-linux-s390x': 0.33.5
      '@img/sharp-linux-x64': 0.33.5
      '@img/sharp-linuxmusl-arm64': 0.33.5
      '@img/sharp-linuxmusl-x64': 0.33.5
      '@img/sharp-wasm32': 0.33.5
      '@img/sharp-win32-ia32': 0.33.5
      '@img/sharp-win32-x64': 0.33.5
    optional: true

  sharp@0.34.3:
    dependencies:
      color: 4.2.3
      detect-libc: 2.0.4
      semver: 7.7.2
    optionalDependencies:
      '@img/sharp-darwin-arm64': 0.34.3
      '@img/sharp-darwin-x64': 0.34.3
      '@img/sharp-libvips-darwin-arm64': 1.2.0
      '@img/sharp-libvips-darwin-x64': 1.2.0
      '@img/sharp-libvips-linux-arm': 1.2.0
      '@img/sharp-libvips-linux-arm64': 1.2.0
      '@img/sharp-libvips-linux-ppc64': 1.2.0
      '@img/sharp-libvips-linux-s390x': 1.2.0
      '@img/sharp-libvips-linux-x64': 1.2.0
      '@img/sharp-libvips-linuxmusl-arm64': 1.2.0
      '@img/sharp-libvips-linuxmusl-x64': 1.2.0
      '@img/sharp-linux-arm': 0.34.3
      '@img/sharp-linux-arm64': 0.34.3
      '@img/sharp-linux-ppc64': 0.34.3
      '@img/sharp-linux-s390x': 0.34.3
      '@img/sharp-linux-x64': 0.34.3
      '@img/sharp-linuxmusl-arm64': 0.34.3
      '@img/sharp-linuxmusl-x64': 0.34.3
      '@img/sharp-wasm32': 0.34.3
      '@img/sharp-win32-arm64': 0.34.3
      '@img/sharp-win32-ia32': 0.34.3
      '@img/sharp-win32-x64': 0.34.3
    optional: true

  shebang-command@2.0.0:
    dependencies:
      shebang-regex: 3.0.0

  shebang-regex@3.0.0: {}

  side-channel-list@1.0.0:
    dependencies:
      es-errors: 1.3.0
      object-inspect: 1.13.4

  side-channel-map@1.0.1:
    dependencies:
      call-bound: 1.0.4
      es-errors: 1.3.0
      get-intrinsic: 1.3.0
      object-inspect: 1.13.4

  side-channel-weakmap@1.0.2:
    dependencies:
      call-bound: 1.0.4
      es-errors: 1.3.0
      get-intrinsic: 1.3.0
      object-inspect: 1.13.4
      side-channel-map: 1.0.1

  side-channel@1.1.0:
    dependencies:
      es-errors: 1.3.0
      object-inspect: 1.13.4
      side-channel-list: 1.0.0
      side-channel-map: 1.0.1
      side-channel-weakmap: 1.0.2

  signal-exit@4.1.0: {}

  simple-swizzle@0.2.2:
    dependencies:
      is-arrayish: 0.3.2
    optional: true

  skin-tone@2.0.0:
    dependencies:
      unicode-emoji-modifier-base: 1.0.0

  slash@3.0.0: {}

  sonner@1.7.4(react-dom@19.0.0-rc-45804af1-20241021(react@19.0.0-rc-45804af1-20241021))(react@19.0.0-rc-45804af1-20241021):
    dependencies:
      react: 19.0.0-rc-45804af1-20241021
      react-dom: 19.0.0-rc-45804af1-20241021(react@19.0.0-rc-45804af1-20241021)

  source-map-js@1.2.1: {}

  source-map-support@0.5.21:
    dependencies:
      buffer-from: 1.1.2
      source-map: 0.6.1

  source-map@0.6.1: {}

  space-separated-tokens@2.0.2: {}

  stable-hash@0.0.5: {}

  streamsearch@1.1.0: {}

  string-width@4.2.3:
    dependencies:
      emoji-regex: 8.0.0
      is-fullwidth-code-point: 3.0.0
      strip-ansi: 6.0.1

  string-width@5.1.2:
    dependencies:
      eastasianwidth: 0.2.0
      emoji-regex: 9.2.2
      strip-ansi: 7.1.0

  string.prototype.codepointat@0.2.1: {}

  string.prototype.includes@2.0.1:
    dependencies:
      call-bind: 1.0.8
      define-properties: 1.2.1
      es-abstract: 1.23.9

  string.prototype.matchall@4.0.12:
    dependencies:
      call-bind: 1.0.8
      call-bound: 1.0.4
      define-properties: 1.2.1
      es-abstract: 1.23.9
      es-errors: 1.3.0
      es-object-atoms: 1.1.1
      get-intrinsic: 1.3.0
      gopd: 1.2.0
      has-symbols: 1.1.0
      internal-slot: 1.1.0
      regexp.prototype.flags: 1.5.4
      set-function-name: 2.0.2
      side-channel: 1.1.0

  string.prototype.repeat@1.0.0:
    dependencies:
      define-properties: 1.2.1
      es-abstract: 1.23.9

  string.prototype.trim@1.2.10:
    dependencies:
      call-bind: 1.0.8
      call-bound: 1.0.4
      define-data-property: 1.1.4
      define-properties: 1.2.1
      es-abstract: 1.23.9
      es-object-atoms: 1.1.1
      has-property-descriptors: 1.0.2

  string.prototype.trimend@1.0.9:
    dependencies:
      call-bind: 1.0.8
      call-bound: 1.0.4
      define-properties: 1.2.1
      es-object-atoms: 1.1.1

  string.prototype.trimstart@1.0.8:
    dependencies:
      call-bind: 1.0.8
      define-properties: 1.2.1
      es-object-atoms: 1.1.1

  stringify-entities@4.0.4:
    dependencies:
      character-entities-html4: 2.1.0
      character-entities-legacy: 3.0.0

  strip-ansi@6.0.1:
    dependencies:
      ansi-regex: 5.0.1

  strip-ansi@7.1.0:
    dependencies:
      ansi-regex: 6.1.0

  strip-bom@3.0.0: {}

  strip-json-comments@3.1.1: {}

  stripe@17.7.0:
    dependencies:
      '@types/node': 22.15.2
      qs: 6.14.0

  style-to-js@1.1.16:
    dependencies:
      style-to-object: 1.0.8

  style-to-object@1.0.8:
    dependencies:
      inline-style-parser: 0.2.4

  styled-jsx@5.1.6(react@19.0.0-rc-45804af1-20241021):
    dependencies:
      client-only: 0.0.1
      react: 19.0.0-rc-45804af1-20241021

  substyle@9.4.1(react@19.0.0-rc-45804af1-20241021):
    dependencies:
      '@babel/runtime': 7.27.0
      invariant: 2.2.4
      react: 19.0.0-rc-45804af1-20241021

  sucrase@3.35.0:
    dependencies:
      '@jridgewell/gen-mapping': 0.3.8
      commander: 4.1.1
      glob: 10.4.5
      lines-and-columns: 1.2.4
      mz: 2.7.0
      pirates: 4.0.7
      ts-interface-checker: 0.1.13

  supports-color@7.2.0:
    dependencies:
      has-flag: 4.0.0

  supports-preserve-symlinks-flag@1.0.0: {}

  swr@2.3.3(react@19.0.0-rc-45804af1-20241021):
    dependencies:
      dequal: 2.0.3
      react: 19.0.0-rc-45804af1-20241021
      use-sync-external-store: 1.5.0(react@19.0.0-rc-45804af1-20241021)

  tailwind-merge@2.6.0: {}

  tailwindcss-animate@1.0.7(tailwindcss@3.4.17):
    dependencies:
      tailwindcss: 3.4.17

  tailwindcss@3.4.17:
    dependencies:
      '@alloc/quick-lru': 5.2.0
      arg: 5.0.2
      chokidar: 3.6.0
      didyoumean: 1.2.2
      dlv: 1.1.3
      fast-glob: 3.3.3
      glob-parent: 6.0.2
      is-glob: 4.0.3
      jiti: 1.21.7
      lilconfig: 3.1.3
      micromatch: 4.0.8
      normalize-path: 3.0.0
      object-hash: 3.0.0
      picocolors: 1.1.1
      postcss: 8.5.3
      postcss-import: 15.1.0(postcss@8.5.3)
      postcss-js: 4.0.1(postcss@8.5.3)
      postcss-load-config: 4.0.2(postcss@8.5.3)
      postcss-nested: 6.2.0(postcss@8.5.3)
      postcss-selector-parser: 6.1.2
      resolve: 1.22.10
      sucrase: 3.35.0
    transitivePeerDependencies:
      - ts-node

  text-table@0.2.0: {}

  thenify-all@1.6.0:
    dependencies:
      thenify: 3.3.1

  thenify@3.3.1:
    dependencies:
      any-promise: 1.3.0

  throttleit@2.1.0: {}

  tiny-inflate@1.0.3: {}

  tinycolor2@1.6.0: {}

  tinyglobby@0.2.13:
    dependencies:
      fdir: 6.4.4(picomatch@4.0.2)
      picomatch: 4.0.2

  to-regex-range@5.0.1:
    dependencies:
      is-number: 7.0.0

  trim-lines@3.0.1: {}

  trough@2.2.0: {}

  ts-api-utils@1.4.3(typescript@5.8.3):
    dependencies:
      typescript: 5.8.3

  ts-interface-checker@0.1.13: {}

  tsconfig-paths@3.15.0:
    dependencies:
      '@types/json5': 0.0.29
      json5: 1.0.2
      minimist: 1.2.8
      strip-bom: 3.0.0

  tslib@2.8.1: {}

  tsx@4.19.3:
    dependencies:
      esbuild: 0.25.3
      get-tsconfig: 4.10.0
    optionalDependencies:
      fsevents: 2.3.3

  type-check@0.4.0:
    dependencies:
      prelude-ls: 1.2.1

  type-fest@0.20.2: {}

  typed-array-buffer@1.0.3:
    dependencies:
      call-bound: 1.0.4
      es-errors: 1.3.0
      is-typed-array: 1.1.15

  typed-array-byte-length@1.0.3:
    dependencies:
      call-bind: 1.0.8
      for-each: 0.3.5
      gopd: 1.2.0
      has-proto: 1.2.0
      is-typed-array: 1.1.15

  typed-array-byte-offset@1.0.4:
    dependencies:
      available-typed-arrays: 1.0.7
      call-bind: 1.0.8
      for-each: 0.3.5
      gopd: 1.2.0
      has-proto: 1.2.0
      is-typed-array: 1.1.15
      reflect.getprototypeof: 1.0.10

  typed-array-length@1.0.7:
    dependencies:
      call-bind: 1.0.8
      for-each: 0.3.5
      gopd: 1.2.0
      is-typed-array: 1.1.15
      possible-typed-array-names: 1.1.0
      reflect.getprototypeof: 1.0.10

  typescript@5.8.3: {}

  uc.micro@1.0.6: {}

  uc.micro@2.1.0: {}

  unbox-primitive@1.1.0:
    dependencies:
      call-bound: 1.0.4
      has-bigints: 1.1.0
      has-symbols: 1.1.0
      which-boxed-primitive: 1.1.1

  uncrypto@0.1.3: {}

  undici-types@6.19.8: {}

  undici-types@6.21.0: {}

  unicode-emoji-modifier-base@1.0.0: {}

  unicode-trie@2.0.0:
    dependencies:
      pako: 0.2.9
      tiny-inflate: 1.0.3

  unified@11.0.5:
    dependencies:
      '@types/unist': 3.0.3
      bail: 2.0.2
      devlop: 1.1.0
      extend: 3.0.2
      is-plain-obj: 4.1.0
      trough: 2.2.0
      vfile: 6.0.3

  unist-util-is@6.0.0:
    dependencies:
      '@types/unist': 3.0.3

  unist-util-position@5.0.0:
    dependencies:
      '@types/unist': 3.0.3

  unist-util-stringify-position@4.0.0:
    dependencies:
      '@types/unist': 3.0.3

  unist-util-visit-parents@6.0.1:
    dependencies:
      '@types/unist': 3.0.3
      unist-util-is: 6.0.0

  unist-util-visit@5.0.0:
    dependencies:
      '@types/unist': 3.0.3
      unist-util-is: 6.0.0
      unist-util-visit-parents: 6.0.1

  unrs-resolver@1.7.0:
    dependencies:
      napi-postinstall: 0.1.6
    optionalDependencies:
      '@unrs/resolver-binding-darwin-arm64': 1.7.0
      '@unrs/resolver-binding-darwin-x64': 1.7.0
      '@unrs/resolver-binding-freebsd-x64': 1.7.0
      '@unrs/resolver-binding-linux-arm-gnueabihf': 1.7.0
      '@unrs/resolver-binding-linux-arm-musleabihf': 1.7.0
      '@unrs/resolver-binding-linux-arm64-gnu': 1.7.0
      '@unrs/resolver-binding-linux-arm64-musl': 1.7.0
      '@unrs/resolver-binding-linux-ppc64-gnu': 1.7.0
      '@unrs/resolver-binding-linux-riscv64-gnu': 1.7.0
      '@unrs/resolver-binding-linux-riscv64-musl': 1.7.0
      '@unrs/resolver-binding-linux-s390x-gnu': 1.7.0
      '@unrs/resolver-binding-linux-x64-gnu': 1.7.0
      '@unrs/resolver-binding-linux-x64-musl': 1.7.0
      '@unrs/resolver-binding-wasm32-wasi': 1.7.0
      '@unrs/resolver-binding-win32-arm64-msvc': 1.7.0
      '@unrs/resolver-binding-win32-ia32-msvc': 1.7.0
      '@unrs/resolver-binding-win32-x64-msvc': 1.7.0

  update-browserslist-db@1.1.3(browserslist@4.24.4):
    dependencies:
      browserslist: 4.24.4
      escalade: 3.2.0
      picocolors: 1.1.1

  uri-js@4.4.1:
    dependencies:
      punycode: 2.3.1

  use-callback-ref@1.3.3(@types/react@18.3.20)(react@19.0.0-rc-45804af1-20241021):
    dependencies:
      react: 19.0.0-rc-45804af1-20241021
      tslib: 2.8.1
    optionalDependencies:
      '@types/react': 18.3.20

  use-composed-ref@1.4.0(@types/react@18.3.20)(react@19.0.0-rc-45804af1-20241021):
    dependencies:
      react: 19.0.0-rc-45804af1-20241021
    optionalDependencies:
      '@types/react': 18.3.20

  use-isomorphic-layout-effect@1.2.0(@types/react@18.3.20)(react@19.0.0-rc-45804af1-20241021):
    dependencies:
      react: 19.0.0-rc-45804af1-20241021
    optionalDependencies:
      '@types/react': 18.3.20

  use-latest@1.3.0(@types/react@18.3.20)(react@19.0.0-rc-45804af1-20241021):
    dependencies:
      react: 19.0.0-rc-45804af1-20241021
      use-isomorphic-layout-effect: 1.2.0(@types/react@18.3.20)(react@19.0.0-rc-45804af1-20241021)
    optionalDependencies:
      '@types/react': 18.3.20

  use-sidecar@1.1.3(@types/react@18.3.20)(react@19.0.0-rc-45804af1-20241021):
    dependencies:
      detect-node-es: 1.1.0
      react: 19.0.0-rc-45804af1-20241021
      tslib: 2.8.1
    optionalDependencies:
      '@types/react': 18.3.20

  use-sync-external-store@1.5.0(react@19.0.0-rc-45804af1-20241021):
    dependencies:
      react: 19.0.0-rc-45804af1-20241021

  usehooks-ts@3.1.1(react@19.0.0-rc-45804af1-20241021):
    dependencies:
      lodash.debounce: 4.0.8
      react: 19.0.0-rc-45804af1-20241021

  util-deprecate@1.0.2: {}

  vfile-message@4.0.2:
    dependencies:
      '@types/unist': 3.0.3
      unist-util-stringify-position: 4.0.0

  vfile@6.0.3:
    dependencies:
      '@types/unist': 3.0.3
      vfile-message: 4.0.2

  w3c-keyname@2.2.8: {}

  web-vitals@4.2.4: {}

  which-boxed-primitive@1.1.1:
    dependencies:
      is-bigint: 1.1.0
      is-boolean-object: 1.2.2
      is-number-object: 1.1.1
      is-string: 1.1.1
      is-symbol: 1.1.1

  which-builtin-type@1.2.1:
    dependencies:
      call-bound: 1.0.4
      function.prototype.name: 1.1.8
      has-tostringtag: 1.0.2
      is-async-function: 2.1.1
      is-date-object: 1.1.0
      is-finalizationregistry: 1.1.1
      is-generator-function: 1.1.0
      is-regex: 1.2.1
      is-weakref: 1.1.1
      isarray: 2.0.5
      which-boxed-primitive: 1.1.1
      which-collection: 1.0.2
      which-typed-array: 1.1.19

  which-collection@1.0.2:
    dependencies:
      is-map: 2.0.3
      is-set: 2.0.3
      is-weakmap: 2.0.2
      is-weakset: 2.0.4

  which-typed-array@1.1.19:
    dependencies:
      available-typed-arrays: 1.0.7
      call-bind: 1.0.8
      call-bound: 1.0.4
      for-each: 0.3.5
      get-proto: 1.0.1
      gopd: 1.2.0
      has-tostringtag: 1.0.2

  which@2.0.2:
    dependencies:
      isexe: 2.0.0

  word-wrap@1.2.5: {}

  wrap-ansi@7.0.0:
    dependencies:
      ansi-styles: 4.3.0
      string-width: 4.2.3
      strip-ansi: 6.0.1

  wrap-ansi@8.1.0:
    dependencies:
      ansi-styles: 6.2.1
      string-width: 5.1.2
      strip-ansi: 7.1.0

  wrappy@1.0.2: {}

  yaml@2.7.1: {}

  yocto-queue@0.1.0: {}

  yoga-wasm-web@0.3.3: {}

  zod-to-json-schema@3.24.5(zod@3.24.3):
    dependencies:
      zod: 3.24.3

  zod@3.24.3: {}

  zustand@5.0.3(@types/react@18.3.20)(react@19.0.0-rc-45804af1-20241021)(use-sync-external-store@1.5.0(react@19.0.0-rc-45804af1-20241021)):
    optionalDependencies:
      '@types/react': 18.3.20
      react: 19.0.0-rc-45804af1-20241021
      use-sync-external-store: 1.5.0(react@19.0.0-rc-45804af1-20241021)

  zwitch@2.0.4: {}<|MERGE_RESOLUTION|>--- conflicted
+++ resolved
@@ -250,6 +250,9 @@
       node-emoji:
         specifier: ^2.2.0
         version: 2.2.0
+      node-emoji:
+        specifier: ^2.2.0
+        version: 2.2.0
       npm:
         specifier: ^11.3.0
         version: 11.3.0
@@ -2048,6 +2051,10 @@
     resolution: {integrity: sha512-t09vSN3MdfsyCHoFcTRCH/iUtG7OJ0CsjzB8cjAmKc/va/kIgeDI/TxsigdncE/4be734m0cvIYwNaV4i2XqAw==}
     engines: {node: '>=10'}
 
+  '@sindresorhus/is@4.6.0':
+    resolution: {integrity: sha512-t09vSN3MdfsyCHoFcTRCH/iUtG7OJ0CsjzB8cjAmKc/va/kIgeDI/TxsigdncE/4be734m0cvIYwNaV4i2XqAw==}
+    engines: {node: '>=10'}
+
   '@swc/counter@0.1.3':
     resolution: {integrity: sha512-e2BR4lsJkkRlKZ/qCHPw9ZaSxc0MVUd7gtbtaB7aMvHeJVYe8sOB8DBZkP2DtISHGSku9sCK6T6cnY0CtXrOCQ==}
 
@@ -2534,6 +2541,10 @@
   chalk@5.4.1:
     resolution: {integrity: sha512-zgVZuo2WcZgfUEmsn6eO3kINexW8RAE4maiQ8QNs8CtpPCSyMiYsULR3HQYkm3w8FIA3SberyMJMSldGsW+U3w==}
     engines: {node: ^12.17.0 || ^14.13 || >=16.0.0}
+
+  char-regex@1.0.2:
+    resolution: {integrity: sha512-kWWXztvZ5SBQV+eRgKFeh8q5sLuZY2+8WUIzlxWVTg+oGwY14qylx1KbKzHd8P6ZYkAg0xyIDU9JMHhyJMZ1jw==}
+    engines: {node: '>=10'}
 
   char-regex@1.0.2:
     resolution: {integrity: sha512-kWWXztvZ5SBQV+eRgKFeh8q5sLuZY2+8WUIzlxWVTg+oGwY14qylx1KbKzHd8P6ZYkAg0xyIDU9JMHhyJMZ1jw==}
@@ -2870,13 +2881,10 @@
   emojilib@2.4.0:
     resolution: {integrity: sha512-5U0rVMU5Y2n2+ykNLQqMoqklN9ICBT/KsvC1Gz6vqHbz2AXXGkG+Pm5rMWk/8Vjrr/mY9985Hi8DYzn1F09Nyw==}
 
-<<<<<<< HEAD
   entities@3.0.1:
     resolution: {integrity: sha512-WiyBqoomrwMdFG1e0kqvASYfnlb0lp8M5o5Fw2OFq1hNZxxcNk8Ik0Xm7LxzBhuidnZB/UtBqVCgUz3kBOP51Q==}
     engines: {node: '>=0.12'}
 
-=======
->>>>>>> 0bb24716
   entities@4.5.0:
     resolution: {integrity: sha512-V0hjH4dGPh9Ao5p0MoRY6BVqtwCjhz6vI5LT8AJ55H+4g9/4vbHx1I54fS0XuclLhDHArPQCiMjDxjaL8fPxhw==}
     engines: {node: '>=0.12'}
@@ -3875,6 +3883,10 @@
         optional: true
       sass:
         optional: true
+
+  node-emoji@2.2.0:
+    resolution: {integrity: sha512-Z3lTE9pLaJF47NyMhd4ww1yFTAP8YhYI8SleJiHzM46Fgpm5cnNzSl9XfzFNqbaz+VlJrIj3fXQ4DeN1Rjm6cw==}
+    engines: {node: '>=18'}
 
   node-emoji@2.2.0:
     resolution: {integrity: sha512-Z3lTE9pLaJF47NyMhd4ww1yFTAP8YhYI8SleJiHzM46Fgpm5cnNzSl9XfzFNqbaz+VlJrIj3fXQ4DeN1Rjm6cw==}
@@ -4558,6 +4570,10 @@
     resolution: {integrity: sha512-kUMbT1oBJCpgrnKoSr0o6wPtvRWT9W9UKvGLwfJYO2WuahZRHOpEyL1ckyMGgMWh0UdpmaoFqKKD29WTomNEGA==}
     engines: {node: '>=8'}
 
+  skin-tone@2.0.0:
+    resolution: {integrity: sha512-kUMbT1oBJCpgrnKoSr0o6wPtvRWT9W9UKvGLwfJYO2WuahZRHOpEyL1ckyMGgMWh0UdpmaoFqKKD29WTomNEGA==}
+    engines: {node: '>=8'}
+
   slash@3.0.0:
     resolution: {integrity: sha512-g9Q1haeby36OSStwb4ntCGGGaKsaVSjQ68fBxoQcutl5fS1vuY18H3wSt3jFyFtrkx+Kz0V1G85A4MyAdDMi2Q==}
     engines: {node: '>=8'}
@@ -4802,6 +4818,10 @@
 
   undici-types@6.21.0:
     resolution: {integrity: sha512-iwDZqg0QAGrg9Rav5H4n0M64c3mkR59cJ6wQp+7C4nI0gsmExaedaYLNO44eT4AtBBwjbTiGPMlt2Md0T9H9JQ==}
+
+  unicode-emoji-modifier-base@1.0.0:
+    resolution: {integrity: sha512-yLSH4py7oFH3oG/9K+XWrz1pSi3dfUrWEnInbxMfArOfc1+33BlGPQtLsOYwvdMy11AwUBetYuaRxSPqgkq+8g==}
+    engines: {node: '>=4'}
 
   unicode-emoji-modifier-base@1.0.0:
     resolution: {integrity: sha512-yLSH4py7oFH3oG/9K+XWrz1pSi3dfUrWEnInbxMfArOfc1+33BlGPQtLsOYwvdMy11AwUBetYuaRxSPqgkq+8g==}
@@ -6321,6 +6341,8 @@
 
   '@sindresorhus/is@4.6.0': {}
 
+  '@sindresorhus/is@4.6.0': {}
+
   '@swc/counter@0.1.3': {}
 
   '@swc/helpers@0.5.15':
@@ -6811,6 +6833,8 @@
 
   char-regex@1.0.2: {}
 
+  char-regex@1.0.2: {}
+
   character-entities-html4@2.1.0: {}
 
   character-entities-legacy@3.0.0: {}
@@ -7047,11 +7071,10 @@
 
   emojilib@2.4.0: {}
 
-<<<<<<< HEAD
+  emojilib@2.4.0: {}
+
   entities@3.0.1: {}
 
-=======
->>>>>>> 0bb24716
   entities@4.5.0: {}
 
   es-abstract@1.23.9:
@@ -8501,6 +8524,13 @@
       emojilib: 2.4.0
       skin-tone: 2.0.0
 
+  node-emoji@2.2.0:
+    dependencies:
+      '@sindresorhus/is': 4.6.0
+      char-regex: 1.0.2
+      emojilib: 2.4.0
+      skin-tone: 2.0.0
+
   node-releases@2.0.19: {}
 
   normalize-path@3.0.0: {}
@@ -9252,6 +9282,10 @@
     dependencies:
       is-arrayish: 0.3.2
     optional: true
+
+  skin-tone@2.0.0:
+    dependencies:
+      unicode-emoji-modifier-base: 1.0.0
 
   skin-tone@2.0.0:
     dependencies:
@@ -9550,6 +9584,8 @@
 
   unicode-emoji-modifier-base@1.0.0: {}
 
+  unicode-emoji-modifier-base@1.0.0: {}
+
   unicode-trie@2.0.0:
     dependencies:
       pako: 0.2.9
